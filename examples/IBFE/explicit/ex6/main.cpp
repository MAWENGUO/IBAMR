--- conflicted
+++ resolved
@@ -68,54 +68,32 @@
 static double kappa_s = 1.0e6;
 
 // Tether (penalty) force function for the solid block.
-<<<<<<< HEAD
-void block_tether_force_function(VectorValue<double>& F,
-                                 const TensorValue<double>& /*FF*/,
-                                 const libMesh::Point& X,
-                                 const libMesh::Point& s,
-                                 Elem* const /*elem*/,
-                                 const std::vector<const std::vector<double>*>& /*var_data*/,
-                                 const std::vector<const std::vector<VectorValue<double> >*>& /*grad_var_data*/,
-                                 double /*time*/,
-                                 void* /*ctx*/)
-=======
 void
 block_tether_force_function(VectorValue<double>& F,
                             const TensorValue<double>& /*FF*/,
                             const libMesh::Point& X,
                             const libMesh::Point& s,
                             Elem* const /*elem*/,
-                            const vector<NumericVector<double>*>& /*system_data*/,
+                            const std::vector<const std::vector<double>*>& /*var_data*/,
+                            const std::vector<const std::vector<VectorValue<double> >*>& /*grad_var_data*/,
                             double /*time*/,
                             void* /*ctx*/)
->>>>>>> 8b34989a
 {
     F = kappa_s * (s - X);
     return;
 } // block_tether_force_function
 
 // Tether (penalty) force function for the thin beam.
-<<<<<<< HEAD
-void beam_tether_force_function(VectorValue<double>& F,
-                                const TensorValue<double>& /*FF*/,
-                                const libMesh::Point& X,
-                                const libMesh::Point& s,
-                                Elem* const /*elem*/,
-                                const std::vector<const std::vector<double>*>& /*var_data*/,
-                                const std::vector<const std::vector<VectorValue<double> >*>& /*grad_var_data*/,
-                                double /*time*/,
-                                void* /*ctx*/)
-=======
 void
 beam_tether_force_function(VectorValue<double>& F,
                            const TensorValue<double>& /*FF*/,
                            const libMesh::Point& X,
                            const libMesh::Point& s,
                            Elem* const /*elem*/,
-                           const vector<NumericVector<double>*>& /*system_data*/,
+                           const std::vector<const std::vector<double>*>& /*var_data*/,
+                           const std::vector<const std::vector<VectorValue<double> >*>& /*grad_var_data*/,
                            double /*time*/,
                            void* /*ctx*/)
->>>>>>> 8b34989a
 {
     const double r = sqrt((s(0) - 0.2) * (s(0) - 0.2) + (s(1) - 0.2) * (s(1) - 0.2));
     if (r <= 0.05)
@@ -131,27 +109,16 @@
 
 // Stress tensor function for the thin beam.
 static double mu_s, lambda_s;
-<<<<<<< HEAD
-void beam_PK1_stress_function(TensorValue<double>& PP,
-                              const TensorValue<double>& FF,
-                              const libMesh::Point& /*X*/,
-                              const libMesh::Point& s,
-                              Elem* const /*elem*/,
-                              const std::vector<const std::vector<double>*>& /*var_data*/,
-                              const std::vector<const std::vector<VectorValue<double> >*>& /*grad_var_data*/,
-                              double /*time*/,
-                              void* /*ctx*/)
-=======
 void
 beam_PK1_stress_function(TensorValue<double>& PP,
                          const TensorValue<double>& FF,
                          const libMesh::Point& /*X*/,
                          const libMesh::Point& s,
                          Elem* const /*elem*/,
-                         const vector<NumericVector<double>*>& /*system_data*/,
+                         const std::vector<const std::vector<double>*>& /*var_data*/,
+                         const std::vector<const std::vector<VectorValue<double> >*>& /*grad_var_data*/,
                          double /*time*/,
                          void* /*ctx*/)
->>>>>>> 8b34989a
 {
     const double r = sqrt((s(0) - 0.2) * (s(0) - 0.2) + (s(1) - 0.2) * (s(1) - 0.2));
     if (r > 0.05)
