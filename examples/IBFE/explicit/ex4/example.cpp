--- conflicted
+++ resolved
@@ -297,26 +297,18 @@
             Utility::string_to_enum<libMesh::Order>(input_db->getStringWithDefault("PK1_DIL_QUAD_ORDER", "FIRST"));
         ib_method_ops->registerPK1StressFunction(PK1_dev_stress_data);
         ib_method_ops->registerPK1StressFunction(PK1_dil_stress_data);
-<<<<<<< HEAD
-        
+
         ib_method_ops->initializeFEEquationSystems();
-
-=======
-        ib_method_ops->initializeFEEquationSystems();
->>>>>>> d1b24a0f
         if (input_db->getBoolWithDefault("ELIMINATE_PRESSURE_JUMPS", false))
         {
             ib_method_ops->registerStressNormalizationPart();
         }
-<<<<<<< HEAD
         
         if (input_db->getBoolWithDefault("USE_VMS_STABILIZATION", false))
         {
             ib_method_ops->registerVMSStabilizationPart();
             beta_s = 0.0;
         }
-=======
->>>>>>> d1b24a0f
         EquationSystems* equation_systems = ib_method_ops->getFEDataManager()->getEquationSystems();
 
         // Set up post processor to recover computed stresses.
