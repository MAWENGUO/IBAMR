<<<<<<< HEAD
# generated automatically by aclocal 1.11.3 -*- Autoconf -*-
=======
# generated automatically by aclocal 1.11.6 -*- Autoconf -*-
>>>>>>> 7fde881d

# Copyright (C) 1996, 1997, 1998, 1999, 2000, 2001, 2002, 2003, 2004,
# 2005, 2006, 2007, 2008, 2009, 2010, 2011 Free Software Foundation,
# Inc.
# This file is free software; the Free Software Foundation
# gives unlimited permission to copy and/or distribute it,
# with or without modifications, as long as this notice is preserved.

# This program is distributed in the hope that it will be useful,
# but WITHOUT ANY WARRANTY, to the extent permitted by law; without
# even the implied warranty of MERCHANTABILITY or FITNESS FOR A
# PARTICULAR PURPOSE.

m4_ifndef([AC_AUTOCONF_VERSION],
  [m4_copy([m4_PACKAGE_VERSION], [AC_AUTOCONF_VERSION])])dnl
m4_if(m4_defn([AC_AUTOCONF_VERSION]), [2.69],,
[m4_warning([this file was generated for autoconf 2.69.
You have another version of autoconf.  It may work, but is not guaranteed to.
If you have problems, you may need to regenerate the build system entirely.
To do so, use the procedure documented by the package, typically `autoreconf'.])])

# Copyright (C) 2002, 2003, 2005, 2006, 2007, 2008, 2011 Free Software
# Foundation, Inc.
#
# This file is free software; the Free Software Foundation
# gives unlimited permission to copy and/or distribute it,
# with or without modifications, as long as this notice is preserved.

# serial 1

# AM_AUTOMAKE_VERSION(VERSION)
# ----------------------------
# Automake X.Y traces this macro to ensure aclocal.m4 has been
# generated from the m4 files accompanying Automake X.Y.
# (This private macro should not be called outside this file.)
AC_DEFUN([AM_AUTOMAKE_VERSION],
[am__api_version='1.11'
dnl Some users find AM_AUTOMAKE_VERSION and mistake it for a way to
dnl require some minimum version.  Point them to the right macro.
<<<<<<< HEAD
m4_if([$1], [1.11.3], [],
=======
m4_if([$1], [1.11.6], [],
>>>>>>> 7fde881d
      [AC_FATAL([Do not call $0, use AM_INIT_AUTOMAKE([$1]).])])dnl
])

# _AM_AUTOCONF_VERSION(VERSION)
# -----------------------------
# aclocal traces this macro to find the Autoconf version.
# This is a private macro too.  Using m4_define simplifies
# the logic in aclocal, which can simply ignore this definition.
m4_define([_AM_AUTOCONF_VERSION], [])

# AM_SET_CURRENT_AUTOMAKE_VERSION
# -------------------------------
# Call AM_AUTOMAKE_VERSION and AM_AUTOMAKE_VERSION so they can be traced.
# This function is AC_REQUIREd by AM_INIT_AUTOMAKE.
AC_DEFUN([AM_SET_CURRENT_AUTOMAKE_VERSION],
<<<<<<< HEAD
[AM_AUTOMAKE_VERSION([1.11.3])dnl
=======
[AM_AUTOMAKE_VERSION([1.11.6])dnl
>>>>>>> 7fde881d
m4_ifndef([AC_AUTOCONF_VERSION],
  [m4_copy([m4_PACKAGE_VERSION], [AC_AUTOCONF_VERSION])])dnl
_AM_AUTOCONF_VERSION(m4_defn([AC_AUTOCONF_VERSION]))])

# Copyright (C) 2011 Free Software Foundation, Inc.
#
# This file is free software; the Free Software Foundation
# gives unlimited permission to copy and/or distribute it,
# with or without modifications, as long as this notice is preserved.

# serial 1

# AM_PROG_AR([ACT-IF-FAIL])
# -------------------------
# Try to determine the archiver interface, and trigger the ar-lib wrapper
# if it is needed.  If the detection of archiver interface fails, run
# ACT-IF-FAIL (default is to abort configure with a proper error message).
AC_DEFUN([AM_PROG_AR],
[AC_BEFORE([$0], [LT_INIT])dnl
AC_BEFORE([$0], [AC_PROG_LIBTOOL])dnl
AC_REQUIRE([AM_AUX_DIR_EXPAND])dnl
AC_REQUIRE_AUX_FILE([ar-lib])dnl
AC_CHECK_TOOLS([AR], [ar lib "link -lib"], [false])
: ${AR=ar}

AC_CACHE_CHECK([the archiver ($AR) interface], [am_cv_ar_interface],
  [am_cv_ar_interface=ar
   AC_COMPILE_IFELSE([AC_LANG_SOURCE([[int some_variable = 0;]])],
     [am_ar_try='$AR cru libconftest.a conftest.$ac_objext >&AS_MESSAGE_LOG_FD'
      AC_TRY_EVAL([am_ar_try])
      if test "$ac_status" -eq 0; then
        am_cv_ar_interface=ar
      else
        am_ar_try='$AR -NOLOGO -OUT:conftest.lib conftest.$ac_objext >&AS_MESSAGE_LOG_FD'
        AC_TRY_EVAL([am_ar_try])
        if test "$ac_status" -eq 0; then
          am_cv_ar_interface=lib
        else
          am_cv_ar_interface=unknown
        fi
      fi
      rm -f conftest.lib libconftest.a
     ])
   ])

case $am_cv_ar_interface in
ar)
  ;;
lib)
  # Microsoft lib, so override with the ar-lib wrapper script.
  # FIXME: It is wrong to rewrite AR.
  # But if we don't then we get into trouble of one sort or another.
  # A longer-term fix would be to have automake use am__AR in this case,
  # and then we could set am__AR="$am_aux_dir/ar-lib \$(AR)" or something
  # similar.
  AR="$am_aux_dir/ar-lib $AR"
  ;;
unknown)
  m4_default([$1],
             [AC_MSG_ERROR([could not determine $AR interface])])
  ;;
esac
AC_SUBST([AR])dnl
])

# AM_AUX_DIR_EXPAND                                         -*- Autoconf -*-

# Copyright (C) 2001, 2003, 2005, 2011 Free Software Foundation, Inc.
#
# This file is free software; the Free Software Foundation
# gives unlimited permission to copy and/or distribute it,
# with or without modifications, as long as this notice is preserved.

# serial 1

# For projects using AC_CONFIG_AUX_DIR([foo]), Autoconf sets
# $ac_aux_dir to `$srcdir/foo'.  In other projects, it is set to
# `$srcdir', `$srcdir/..', or `$srcdir/../..'.
#
# Of course, Automake must honor this variable whenever it calls a
# tool from the auxiliary directory.  The problem is that $srcdir (and
# therefore $ac_aux_dir as well) can be either absolute or relative,
# depending on how configure is run.  This is pretty annoying, since
# it makes $ac_aux_dir quite unusable in subdirectories: in the top
# source directory, any form will work fine, but in subdirectories a
# relative path needs to be adjusted first.
#
# $ac_aux_dir/missing
#    fails when called from a subdirectory if $ac_aux_dir is relative
# $top_srcdir/$ac_aux_dir/missing
#    fails if $ac_aux_dir is absolute,
#    fails when called from a subdirectory in a VPATH build with
#          a relative $ac_aux_dir
#
# The reason of the latter failure is that $top_srcdir and $ac_aux_dir
# are both prefixed by $srcdir.  In an in-source build this is usually
# harmless because $srcdir is `.', but things will broke when you
# start a VPATH build or use an absolute $srcdir.
#
# So we could use something similar to $top_srcdir/$ac_aux_dir/missing,
# iff we strip the leading $srcdir from $ac_aux_dir.  That would be:
#   am_aux_dir='\$(top_srcdir)/'`expr "$ac_aux_dir" : "$srcdir//*\(.*\)"`
# and then we would define $MISSING as
#   MISSING="\${SHELL} $am_aux_dir/missing"
# This will work as long as MISSING is not called from configure, because
# unfortunately $(top_srcdir) has no meaning in configure.
# However there are other variables, like CC, which are often used in
# configure, and could therefore not use this "fixed" $ac_aux_dir.
#
# Another solution, used here, is to always expand $ac_aux_dir to an
# absolute PATH.  The drawback is that using absolute paths prevent a
# configured tree to be moved without reconfiguration.

AC_DEFUN([AM_AUX_DIR_EXPAND],
[dnl Rely on autoconf to set up CDPATH properly.
AC_PREREQ([2.50])dnl
# expand $ac_aux_dir to an absolute path
am_aux_dir=`cd $ac_aux_dir && pwd`
])

# AM_CONDITIONAL                                            -*- Autoconf -*-

# Copyright (C) 1997, 2000, 2001, 2003, 2004, 2005, 2006, 2008
# Free Software Foundation, Inc.
#
# This file is free software; the Free Software Foundation
# gives unlimited permission to copy and/or distribute it,
# with or without modifications, as long as this notice is preserved.

# serial 9

# AM_CONDITIONAL(NAME, SHELL-CONDITION)
# -------------------------------------
# Define a conditional.
AC_DEFUN([AM_CONDITIONAL],
[AC_PREREQ(2.52)dnl
 ifelse([$1], [TRUE],  [AC_FATAL([$0: invalid condition: $1])],
	[$1], [FALSE], [AC_FATAL([$0: invalid condition: $1])])dnl
AC_SUBST([$1_TRUE])dnl
AC_SUBST([$1_FALSE])dnl
_AM_SUBST_NOTMAKE([$1_TRUE])dnl
_AM_SUBST_NOTMAKE([$1_FALSE])dnl
m4_define([_AM_COND_VALUE_$1], [$2])dnl
if $2; then
  $1_TRUE=
  $1_FALSE='#'
else
  $1_TRUE='#'
  $1_FALSE=
fi
AC_CONFIG_COMMANDS_PRE(
[if test -z "${$1_TRUE}" && test -z "${$1_FALSE}"; then
  AC_MSG_ERROR([[conditional "$1" was never defined.
Usually this means the macro was only invoked conditionally.]])
fi])])

# Copyright (C) 1999, 2000, 2001, 2002, 2003, 2004, 2005, 2006, 2009,
# 2010, 2011 Free Software Foundation, Inc.
#
# This file is free software; the Free Software Foundation
# gives unlimited permission to copy and/or distribute it,
# with or without modifications, as long as this notice is preserved.

# serial 12

# There are a few dirty hacks below to avoid letting `AC_PROG_CC' be
# written in clear, in which case automake, when reading aclocal.m4,
# will think it sees a *use*, and therefore will trigger all it's
# C support machinery.  Also note that it means that autoscan, seeing
# CC etc. in the Makefile, will ask for an AC_PROG_CC use...


# _AM_DEPENDENCIES(NAME)
# ----------------------
# See how the compiler implements dependency checking.
# NAME is "CC", "CXX", "GCJ", or "OBJC".
# We try a few techniques and use that to set a single cache variable.
#
# We don't AC_REQUIRE the corresponding AC_PROG_CC since the latter was
# modified to invoke _AM_DEPENDENCIES(CC); we would have a circular
# dependency, and given that the user is not expected to run this macro,
# just rely on AC_PROG_CC.
AC_DEFUN([_AM_DEPENDENCIES],
[AC_REQUIRE([AM_SET_DEPDIR])dnl
AC_REQUIRE([AM_OUTPUT_DEPENDENCY_COMMANDS])dnl
AC_REQUIRE([AM_MAKE_INCLUDE])dnl
AC_REQUIRE([AM_DEP_TRACK])dnl

ifelse([$1], CC,   [depcc="$CC"   am_compiler_list=],
       [$1], CXX,  [depcc="$CXX"  am_compiler_list=],
       [$1], OBJC, [depcc="$OBJC" am_compiler_list='gcc3 gcc'],
       [$1], UPC,  [depcc="$UPC"  am_compiler_list=],
       [$1], GCJ,  [depcc="$GCJ"  am_compiler_list='gcc3 gcc'],
                   [depcc="$$1"   am_compiler_list=])

AC_CACHE_CHECK([dependency style of $depcc],
               [am_cv_$1_dependencies_compiler_type],
[if test -z "$AMDEP_TRUE" && test -f "$am_depcomp"; then
  # We make a subdir and do the tests there.  Otherwise we can end up
  # making bogus files that we don't know about and never remove.  For
  # instance it was reported that on HP-UX the gcc test will end up
  # making a dummy file named `D' -- because `-MD' means `put the output
  # in D'.
  rm -rf conftest.dir
  mkdir conftest.dir
  # Copy depcomp to subdir because otherwise we won't find it if we're
  # using a relative directory.
  cp "$am_depcomp" conftest.dir
  cd conftest.dir
  # We will build objects and dependencies in a subdirectory because
  # it helps to detect inapplicable dependency modes.  For instance
  # both Tru64's cc and ICC support -MD to output dependencies as a
  # side effect of compilation, but ICC will put the dependencies in
  # the current directory while Tru64 will put them in the object
  # directory.
  mkdir sub

  am_cv_$1_dependencies_compiler_type=none
  if test "$am_compiler_list" = ""; then
     am_compiler_list=`sed -n ['s/^#*\([a-zA-Z0-9]*\))$/\1/p'] < ./depcomp`
  fi
  am__universal=false
  m4_case([$1], [CC],
    [case " $depcc " in #(
     *\ -arch\ *\ -arch\ *) am__universal=true ;;
     esac],
    [CXX],
    [case " $depcc " in #(
     *\ -arch\ *\ -arch\ *) am__universal=true ;;
     esac])

  for depmode in $am_compiler_list; do
    # Setup a source with many dependencies, because some compilers
    # like to wrap large dependency lists on column 80 (with \), and
    # we should not choose a depcomp mode which is confused by this.
    #
    # We need to recreate these files for each test, as the compiler may
    # overwrite some of them when testing with obscure command lines.
    # This happens at least with the AIX C compiler.
    : > sub/conftest.c
    for i in 1 2 3 4 5 6; do
      echo '#include "conftst'$i'.h"' >> sub/conftest.c
      # Using `: > sub/conftst$i.h' creates only sub/conftst1.h with
      # Solaris 8's {/usr,}/bin/sh.
      touch sub/conftst$i.h
    done
    echo "${am__include} ${am__quote}sub/conftest.Po${am__quote}" > confmf

    # We check with `-c' and `-o' for the sake of the "dashmstdout"
    # mode.  It turns out that the SunPro C++ compiler does not properly
    # handle `-M -o', and we need to detect this.  Also, some Intel
    # versions had trouble with output in subdirs
    am__obj=sub/conftest.${OBJEXT-o}
    am__minus_obj="-o $am__obj"
    case $depmode in
    gcc)
      # This depmode causes a compiler race in universal mode.
      test "$am__universal" = false || continue
      ;;
    nosideeffect)
      # after this tag, mechanisms are not by side-effect, so they'll
      # only be used when explicitly requested
      if test "x$enable_dependency_tracking" = xyes; then
	continue
      else
	break
      fi
      ;;
    msvc7 | msvc7msys | msvisualcpp | msvcmsys)
      # This compiler won't grok `-c -o', but also, the minuso test has
      # not run yet.  These depmodes are late enough in the game, and
      # so weak that their functioning should not be impacted.
      am__obj=conftest.${OBJEXT-o}
      am__minus_obj=
      ;;
    none) break ;;
    esac
    if depmode=$depmode \
       source=sub/conftest.c object=$am__obj \
       depfile=sub/conftest.Po tmpdepfile=sub/conftest.TPo \
       $SHELL ./depcomp $depcc -c $am__minus_obj sub/conftest.c \
         >/dev/null 2>conftest.err &&
       grep sub/conftst1.h sub/conftest.Po > /dev/null 2>&1 &&
       grep sub/conftst6.h sub/conftest.Po > /dev/null 2>&1 &&
       grep $am__obj sub/conftest.Po > /dev/null 2>&1 &&
       ${MAKE-make} -s -f confmf > /dev/null 2>&1; then
      # icc doesn't choke on unknown options, it will just issue warnings
      # or remarks (even with -Werror).  So we grep stderr for any message
      # that says an option was ignored or not supported.
      # When given -MP, icc 7.0 and 7.1 complain thusly:
      #   icc: Command line warning: ignoring option '-M'; no argument required
      # The diagnosis changed in icc 8.0:
      #   icc: Command line remark: option '-MP' not supported
      if (grep 'ignoring option' conftest.err ||
          grep 'not supported' conftest.err) >/dev/null 2>&1; then :; else
        am_cv_$1_dependencies_compiler_type=$depmode
        break
      fi
    fi
  done

  cd ..
  rm -rf conftest.dir
else
  am_cv_$1_dependencies_compiler_type=none
fi
])
AC_SUBST([$1DEPMODE], [depmode=$am_cv_$1_dependencies_compiler_type])
AM_CONDITIONAL([am__fastdep$1], [
  test "x$enable_dependency_tracking" != xno \
  && test "$am_cv_$1_dependencies_compiler_type" = gcc3])
])


# AM_SET_DEPDIR
# -------------
# Choose a directory name for dependency files.
# This macro is AC_REQUIREd in _AM_DEPENDENCIES
AC_DEFUN([AM_SET_DEPDIR],
[AC_REQUIRE([AM_SET_LEADING_DOT])dnl
AC_SUBST([DEPDIR], ["${am__leading_dot}deps"])dnl
])


# AM_DEP_TRACK
# ------------
AC_DEFUN([AM_DEP_TRACK],
[AC_ARG_ENABLE(dependency-tracking,
[  --disable-dependency-tracking  speeds up one-time build
  --enable-dependency-tracking   do not reject slow dependency extractors])
if test "x$enable_dependency_tracking" != xno; then
  am_depcomp="$ac_aux_dir/depcomp"
  AMDEPBACKSLASH='\'
  am__nodep='_no'
fi
AM_CONDITIONAL([AMDEP], [test "x$enable_dependency_tracking" != xno])
AC_SUBST([AMDEPBACKSLASH])dnl
_AM_SUBST_NOTMAKE([AMDEPBACKSLASH])dnl
AC_SUBST([am__nodep])dnl
_AM_SUBST_NOTMAKE([am__nodep])dnl
])

# Generate code to set up dependency tracking.              -*- Autoconf -*-

# Copyright (C) 1999, 2000, 2001, 2002, 2003, 2004, 2005, 2008
# Free Software Foundation, Inc.
#
# This file is free software; the Free Software Foundation
# gives unlimited permission to copy and/or distribute it,
# with or without modifications, as long as this notice is preserved.

#serial 5

# _AM_OUTPUT_DEPENDENCY_COMMANDS
# ------------------------------
AC_DEFUN([_AM_OUTPUT_DEPENDENCY_COMMANDS],
[{
  # Autoconf 2.62 quotes --file arguments for eval, but not when files
  # are listed without --file.  Let's play safe and only enable the eval
  # if we detect the quoting.
  case $CONFIG_FILES in
  *\'*) eval set x "$CONFIG_FILES" ;;
  *)   set x $CONFIG_FILES ;;
  esac
  shift
  for mf
  do
    # Strip MF so we end up with the name of the file.
    mf=`echo "$mf" | sed -e 's/:.*$//'`
    # Check whether this is an Automake generated Makefile or not.
    # We used to match only the files named `Makefile.in', but
    # some people rename them; so instead we look at the file content.
    # Grep'ing the first line is not enough: some people post-process
    # each Makefile.in and add a new line on top of each file to say so.
    # Grep'ing the whole file is not good either: AIX grep has a line
    # limit of 2048, but all sed's we know have understand at least 4000.
    if sed -n 's,^#.*generated by automake.*,X,p' "$mf" | grep X >/dev/null 2>&1; then
      dirpart=`AS_DIRNAME("$mf")`
    else
      continue
    fi
    # Extract the definition of DEPDIR, am__include, and am__quote
    # from the Makefile without running `make'.
    DEPDIR=`sed -n 's/^DEPDIR = //p' < "$mf"`
    test -z "$DEPDIR" && continue
    am__include=`sed -n 's/^am__include = //p' < "$mf"`
    test -z "am__include" && continue
    am__quote=`sed -n 's/^am__quote = //p' < "$mf"`
    # When using ansi2knr, U may be empty or an underscore; expand it
    U=`sed -n 's/^U = //p' < "$mf"`
    # Find all dependency output files, they are included files with
    # $(DEPDIR) in their names.  We invoke sed twice because it is the
    # simplest approach to changing $(DEPDIR) to its actual value in the
    # expansion.
    for file in `sed -n "
      s/^$am__include $am__quote\(.*(DEPDIR).*\)$am__quote"'$/\1/p' <"$mf" | \
	 sed -e 's/\$(DEPDIR)/'"$DEPDIR"'/g' -e 's/\$U/'"$U"'/g'`; do
      # Make sure the directory exists.
      test -f "$dirpart/$file" && continue
      fdir=`AS_DIRNAME(["$file"])`
      AS_MKDIR_P([$dirpart/$fdir])
      # echo "creating $dirpart/$file"
      echo '# dummy' > "$dirpart/$file"
    done
  done
}
])# _AM_OUTPUT_DEPENDENCY_COMMANDS


# AM_OUTPUT_DEPENDENCY_COMMANDS
# -----------------------------
# This macro should only be invoked once -- use via AC_REQUIRE.
#
# This code is only required when automatic dependency tracking
# is enabled.  FIXME.  This creates each `.P' file that we will
# need in order to bootstrap the dependency handling code.
AC_DEFUN([AM_OUTPUT_DEPENDENCY_COMMANDS],
[AC_CONFIG_COMMANDS([depfiles],
     [test x"$AMDEP_TRUE" != x"" || _AM_OUTPUT_DEPENDENCY_COMMANDS],
     [AMDEP_TRUE="$AMDEP_TRUE" ac_aux_dir="$ac_aux_dir"])
])

# Do all the work for Automake.                             -*- Autoconf -*-

# Copyright (C) 1996, 1997, 1998, 1999, 2000, 2001, 2002, 2003, 2004,
# 2005, 2006, 2008, 2009 Free Software Foundation, Inc.
#
# This file is free software; the Free Software Foundation
# gives unlimited permission to copy and/or distribute it,
# with or without modifications, as long as this notice is preserved.

# serial 16

# This macro actually does too much.  Some checks are only needed if
# your package does certain things.  But this isn't really a big deal.

# AM_INIT_AUTOMAKE(PACKAGE, VERSION, [NO-DEFINE])
# AM_INIT_AUTOMAKE([OPTIONS])
# -----------------------------------------------
# The call with PACKAGE and VERSION arguments is the old style
# call (pre autoconf-2.50), which is being phased out.  PACKAGE
# and VERSION should now be passed to AC_INIT and removed from
# the call to AM_INIT_AUTOMAKE.
# We support both call styles for the transition.  After
# the next Automake release, Autoconf can make the AC_INIT
# arguments mandatory, and then we can depend on a new Autoconf
# release and drop the old call support.
AC_DEFUN([AM_INIT_AUTOMAKE],
[AC_PREREQ([2.62])dnl
dnl Autoconf wants to disallow AM_ names.  We explicitly allow
dnl the ones we care about.
m4_pattern_allow([^AM_[A-Z]+FLAGS$])dnl
AC_REQUIRE([AM_SET_CURRENT_AUTOMAKE_VERSION])dnl
AC_REQUIRE([AC_PROG_INSTALL])dnl
if test "`cd $srcdir && pwd`" != "`pwd`"; then
  # Use -I$(srcdir) only when $(srcdir) != ., so that make's output
  # is not polluted with repeated "-I."
  AC_SUBST([am__isrc], [' -I$(srcdir)'])_AM_SUBST_NOTMAKE([am__isrc])dnl
  # test to see if srcdir already configured
  if test -f $srcdir/config.status; then
    AC_MSG_ERROR([source directory already configured; run "make distclean" there first])
  fi
fi

# test whether we have cygpath
if test -z "$CYGPATH_W"; then
  if (cygpath --version) >/dev/null 2>/dev/null; then
    CYGPATH_W='cygpath -w'
  else
    CYGPATH_W=echo
  fi
fi
AC_SUBST([CYGPATH_W])

# Define the identity of the package.
dnl Distinguish between old-style and new-style calls.
m4_ifval([$2],
[m4_ifval([$3], [_AM_SET_OPTION([no-define])])dnl
 AC_SUBST([PACKAGE], [$1])dnl
 AC_SUBST([VERSION], [$2])],
[_AM_SET_OPTIONS([$1])dnl
dnl Diagnose old-style AC_INIT with new-style AM_AUTOMAKE_INIT.
m4_if(m4_ifdef([AC_PACKAGE_NAME], 1)m4_ifdef([AC_PACKAGE_VERSION], 1), 11,,
  [m4_fatal([AC_INIT should be called with package and version arguments])])dnl
 AC_SUBST([PACKAGE], ['AC_PACKAGE_TARNAME'])dnl
 AC_SUBST([VERSION], ['AC_PACKAGE_VERSION'])])dnl

_AM_IF_OPTION([no-define],,
[AC_DEFINE_UNQUOTED(PACKAGE, "$PACKAGE", [Name of package])
 AC_DEFINE_UNQUOTED(VERSION, "$VERSION", [Version number of package])])dnl

# Some tools Automake needs.
AC_REQUIRE([AM_SANITY_CHECK])dnl
AC_REQUIRE([AC_ARG_PROGRAM])dnl
AM_MISSING_PROG(ACLOCAL, aclocal-${am__api_version})
AM_MISSING_PROG(AUTOCONF, autoconf)
AM_MISSING_PROG(AUTOMAKE, automake-${am__api_version})
AM_MISSING_PROG(AUTOHEADER, autoheader)
AM_MISSING_PROG(MAKEINFO, makeinfo)
AC_REQUIRE([AM_PROG_INSTALL_SH])dnl
AC_REQUIRE([AM_PROG_INSTALL_STRIP])dnl
AC_REQUIRE([AM_PROG_MKDIR_P])dnl
# We need awk for the "check" target.  The system "awk" is bad on
# some platforms.
AC_REQUIRE([AC_PROG_AWK])dnl
AC_REQUIRE([AC_PROG_MAKE_SET])dnl
AC_REQUIRE([AM_SET_LEADING_DOT])dnl
_AM_IF_OPTION([tar-ustar], [_AM_PROG_TAR([ustar])],
	      [_AM_IF_OPTION([tar-pax], [_AM_PROG_TAR([pax])],
			     [_AM_PROG_TAR([v7])])])
_AM_IF_OPTION([no-dependencies],,
[AC_PROVIDE_IFELSE([AC_PROG_CC],
		  [_AM_DEPENDENCIES(CC)],
		  [define([AC_PROG_CC],
			  defn([AC_PROG_CC])[_AM_DEPENDENCIES(CC)])])dnl
AC_PROVIDE_IFELSE([AC_PROG_CXX],
		  [_AM_DEPENDENCIES(CXX)],
		  [define([AC_PROG_CXX],
			  defn([AC_PROG_CXX])[_AM_DEPENDENCIES(CXX)])])dnl
AC_PROVIDE_IFELSE([AC_PROG_OBJC],
		  [_AM_DEPENDENCIES(OBJC)],
		  [define([AC_PROG_OBJC],
			  defn([AC_PROG_OBJC])[_AM_DEPENDENCIES(OBJC)])])dnl
])
_AM_IF_OPTION([silent-rules], [AC_REQUIRE([AM_SILENT_RULES])])dnl
dnl The `parallel-tests' driver may need to know about EXEEXT, so add the
dnl `am__EXEEXT' conditional if _AM_COMPILER_EXEEXT was seen.  This macro
dnl is hooked onto _AC_COMPILER_EXEEXT early, see below.
AC_CONFIG_COMMANDS_PRE(dnl
[m4_provide_if([_AM_COMPILER_EXEEXT],
  [AM_CONDITIONAL([am__EXEEXT], [test -n "$EXEEXT"])])])dnl
])

dnl Hook into `_AC_COMPILER_EXEEXT' early to learn its expansion.  Do not
dnl add the conditional right here, as _AC_COMPILER_EXEEXT may be further
dnl mangled by Autoconf and run in a shell conditional statement.
m4_define([_AC_COMPILER_EXEEXT],
m4_defn([_AC_COMPILER_EXEEXT])[m4_provide([_AM_COMPILER_EXEEXT])])


# When config.status generates a header, we must update the stamp-h file.
# This file resides in the same directory as the config header
# that is generated.  The stamp files are numbered to have different names.

# Autoconf calls _AC_AM_CONFIG_HEADER_HOOK (when defined) in the
# loop where config.status creates the headers, so we can generate
# our stamp files there.
AC_DEFUN([_AC_AM_CONFIG_HEADER_HOOK],
[# Compute $1's index in $config_headers.
_am_arg=$1
_am_stamp_count=1
for _am_header in $config_headers :; do
  case $_am_header in
    $_am_arg | $_am_arg:* )
      break ;;
    * )
      _am_stamp_count=`expr $_am_stamp_count + 1` ;;
  esac
done
echo "timestamp for $_am_arg" >`AS_DIRNAME(["$_am_arg"])`/stamp-h[]$_am_stamp_count])

# Copyright (C) 2001, 2003, 2005, 2008, 2011 Free Software Foundation,
# Inc.
#
# This file is free software; the Free Software Foundation
# gives unlimited permission to copy and/or distribute it,
# with or without modifications, as long as this notice is preserved.

# serial 1

# AM_PROG_INSTALL_SH
# ------------------
# Define $install_sh.
AC_DEFUN([AM_PROG_INSTALL_SH],
[AC_REQUIRE([AM_AUX_DIR_EXPAND])dnl
if test x"${install_sh}" != xset; then
  case $am_aux_dir in
  *\ * | *\	*)
    install_sh="\${SHELL} '$am_aux_dir/install-sh'" ;;
  *)
    install_sh="\${SHELL} $am_aux_dir/install-sh"
  esac
fi
AC_SUBST(install_sh)])

# Copyright (C) 2003, 2005  Free Software Foundation, Inc.
#
# This file is free software; the Free Software Foundation
# gives unlimited permission to copy and/or distribute it,
# with or without modifications, as long as this notice is preserved.

# serial 2

# Check whether the underlying file-system supports filenames
# with a leading dot.  For instance MS-DOS doesn't.
AC_DEFUN([AM_SET_LEADING_DOT],
[rm -rf .tst 2>/dev/null
mkdir .tst 2>/dev/null
if test -d .tst; then
  am__leading_dot=.
else
  am__leading_dot=_
fi
rmdir .tst 2>/dev/null
AC_SUBST([am__leading_dot])])

# Add --enable-maintainer-mode option to configure.         -*- Autoconf -*-
# From Jim Meyering

# Copyright (C) 1996, 1998, 2000, 2001, 2002, 2003, 2004, 2005, 2008,
# 2011 Free Software Foundation, Inc.
#
# This file is free software; the Free Software Foundation
# gives unlimited permission to copy and/or distribute it,
# with or without modifications, as long as this notice is preserved.

# serial 5

# AM_MAINTAINER_MODE([DEFAULT-MODE])
# ----------------------------------
# Control maintainer-specific portions of Makefiles.
# Default is to disable them, unless `enable' is passed literally.
# For symmetry, `disable' may be passed as well.  Anyway, the user
# can override the default with the --enable/--disable switch.
AC_DEFUN([AM_MAINTAINER_MODE],
[m4_case(m4_default([$1], [disable]),
       [enable], [m4_define([am_maintainer_other], [disable])],
       [disable], [m4_define([am_maintainer_other], [enable])],
       [m4_define([am_maintainer_other], [enable])
        m4_warn([syntax], [unexpected argument to AM@&t@_MAINTAINER_MODE: $1])])
AC_MSG_CHECKING([whether to enable maintainer-specific portions of Makefiles])
  dnl maintainer-mode's default is 'disable' unless 'enable' is passed
  AC_ARG_ENABLE([maintainer-mode],
[  --][am_maintainer_other][-maintainer-mode  am_maintainer_other make rules and dependencies not useful
			  (and sometimes confusing) to the casual installer],
      [USE_MAINTAINER_MODE=$enableval],
      [USE_MAINTAINER_MODE=]m4_if(am_maintainer_other, [enable], [no], [yes]))
  AC_MSG_RESULT([$USE_MAINTAINER_MODE])
  AM_CONDITIONAL([MAINTAINER_MODE], [test $USE_MAINTAINER_MODE = yes])
  MAINT=$MAINTAINER_MODE_TRUE
  AC_SUBST([MAINT])dnl
]
)

AU_DEFUN([jm_MAINTAINER_MODE], [AM_MAINTAINER_MODE])

# Check to see how 'make' treats includes.	            -*- Autoconf -*-

# Copyright (C) 2001, 2002, 2003, 2005, 2009  Free Software Foundation, Inc.
#
# This file is free software; the Free Software Foundation
# gives unlimited permission to copy and/or distribute it,
# with or without modifications, as long as this notice is preserved.

# serial 4

# AM_MAKE_INCLUDE()
# -----------------
# Check to see how make treats includes.
AC_DEFUN([AM_MAKE_INCLUDE],
[am_make=${MAKE-make}
cat > confinc << 'END'
am__doit:
	@echo this is the am__doit target
.PHONY: am__doit
END
# If we don't find an include directive, just comment out the code.
AC_MSG_CHECKING([for style of include used by $am_make])
am__include="#"
am__quote=
_am_result=none
# First try GNU make style include.
echo "include confinc" > confmf
# Ignore all kinds of additional output from `make'.
case `$am_make -s -f confmf 2> /dev/null` in #(
*the\ am__doit\ target*)
  am__include=include
  am__quote=
  _am_result=GNU
  ;;
esac
# Now try BSD make style include.
if test "$am__include" = "#"; then
   echo '.include "confinc"' > confmf
   case `$am_make -s -f confmf 2> /dev/null` in #(
   *the\ am__doit\ target*)
     am__include=.include
     am__quote="\""
     _am_result=BSD
     ;;
   esac
fi
AC_SUBST([am__include])
AC_SUBST([am__quote])
AC_MSG_RESULT([$_am_result])
rm -f confinc confmf
])

# Fake the existence of programs that GNU maintainers use.  -*- Autoconf -*-

# Copyright (C) 1997, 1999, 2000, 2001, 2003, 2004, 2005, 2008
# Free Software Foundation, Inc.
#
# This file is free software; the Free Software Foundation
# gives unlimited permission to copy and/or distribute it,
# with or without modifications, as long as this notice is preserved.

# serial 6

# AM_MISSING_PROG(NAME, PROGRAM)
# ------------------------------
AC_DEFUN([AM_MISSING_PROG],
[AC_REQUIRE([AM_MISSING_HAS_RUN])
$1=${$1-"${am_missing_run}$2"}
AC_SUBST($1)])


# AM_MISSING_HAS_RUN
# ------------------
# Define MISSING if not defined so far and test if it supports --run.
# If it does, set am_missing_run to use it, otherwise, to nothing.
AC_DEFUN([AM_MISSING_HAS_RUN],
[AC_REQUIRE([AM_AUX_DIR_EXPAND])dnl
AC_REQUIRE_AUX_FILE([missing])dnl
if test x"${MISSING+set}" != xset; then
  case $am_aux_dir in
  *\ * | *\	*)
    MISSING="\${SHELL} \"$am_aux_dir/missing\"" ;;
  *)
    MISSING="\${SHELL} $am_aux_dir/missing" ;;
  esac
fi
# Use eval to expand $SHELL
if eval "$MISSING --run true"; then
  am_missing_run="$MISSING --run "
else
  am_missing_run=
  AC_MSG_WARN([`missing' script is too old or missing])
fi
])

# Copyright (C) 2003, 2004, 2005, 2006, 2011 Free Software Foundation,
# Inc.
#
# This file is free software; the Free Software Foundation
# gives unlimited permission to copy and/or distribute it,
# with or without modifications, as long as this notice is preserved.

# serial 1

# AM_PROG_MKDIR_P
# ---------------
# Check for `mkdir -p'.
AC_DEFUN([AM_PROG_MKDIR_P],
[AC_PREREQ([2.60])dnl
AC_REQUIRE([AC_PROG_MKDIR_P])dnl
dnl Automake 1.8 to 1.9.6 used to define mkdir_p.  We now use MKDIR_P,
dnl while keeping a definition of mkdir_p for backward compatibility.
dnl @MKDIR_P@ is magic: AC_OUTPUT adjusts its value for each Makefile.
dnl However we cannot define mkdir_p as $(MKDIR_P) for the sake of
dnl Makefile.ins that do not define MKDIR_P, so we do our own
dnl adjustment using top_builddir (which is defined more often than
dnl MKDIR_P).
AC_SUBST([mkdir_p], ["$MKDIR_P"])dnl
case $mkdir_p in
  [[\\/$]]* | ?:[[\\/]]*) ;;
  */*) mkdir_p="\$(top_builddir)/$mkdir_p" ;;
esac
])

# Helper functions for option handling.                     -*- Autoconf -*-

# Copyright (C) 2001, 2002, 2003, 2005, 2008, 2010 Free Software
# Foundation, Inc.
#
# This file is free software; the Free Software Foundation
# gives unlimited permission to copy and/or distribute it,
# with or without modifications, as long as this notice is preserved.

# serial 5

# _AM_MANGLE_OPTION(NAME)
# -----------------------
AC_DEFUN([_AM_MANGLE_OPTION],
[[_AM_OPTION_]m4_bpatsubst($1, [[^a-zA-Z0-9_]], [_])])

# _AM_SET_OPTION(NAME)
# --------------------
# Set option NAME.  Presently that only means defining a flag for this option.
AC_DEFUN([_AM_SET_OPTION],
[m4_define(_AM_MANGLE_OPTION([$1]), 1)])

# _AM_SET_OPTIONS(OPTIONS)
# ------------------------
# OPTIONS is a space-separated list of Automake options.
AC_DEFUN([_AM_SET_OPTIONS],
[m4_foreach_w([_AM_Option], [$1], [_AM_SET_OPTION(_AM_Option)])])

# _AM_IF_OPTION(OPTION, IF-SET, [IF-NOT-SET])
# -------------------------------------------
# Execute IF-SET if OPTION is set, IF-NOT-SET otherwise.
AC_DEFUN([_AM_IF_OPTION],
[m4_ifset(_AM_MANGLE_OPTION([$1]), [$2], [$3])])

# Check to make sure that the build environment is sane.    -*- Autoconf -*-

# Copyright (C) 1996, 1997, 2000, 2001, 2003, 2005, 2008
# Free Software Foundation, Inc.
#
# This file is free software; the Free Software Foundation
# gives unlimited permission to copy and/or distribute it,
# with or without modifications, as long as this notice is preserved.

# serial 5

# AM_SANITY_CHECK
# ---------------
AC_DEFUN([AM_SANITY_CHECK],
[AC_MSG_CHECKING([whether build environment is sane])
# Just in case
sleep 1
echo timestamp > conftest.file
# Reject unsafe characters in $srcdir or the absolute working directory
# name.  Accept space and tab only in the latter.
am_lf='
'
case `pwd` in
  *[[\\\"\#\$\&\'\`$am_lf]]*)
    AC_MSG_ERROR([unsafe absolute working directory name]);;
esac
case $srcdir in
  *[[\\\"\#\$\&\'\`$am_lf\ \	]]*)
    AC_MSG_ERROR([unsafe srcdir value: `$srcdir']);;
esac

# Do `set' in a subshell so we don't clobber the current shell's
# arguments.  Must try -L first in case configure is actually a
# symlink; some systems play weird games with the mod time of symlinks
# (eg FreeBSD returns the mod time of the symlink's containing
# directory).
if (
   set X `ls -Lt "$srcdir/configure" conftest.file 2> /dev/null`
   if test "$[*]" = "X"; then
      # -L didn't work.
      set X `ls -t "$srcdir/configure" conftest.file`
   fi
   rm -f conftest.file
   if test "$[*]" != "X $srcdir/configure conftest.file" \
      && test "$[*]" != "X conftest.file $srcdir/configure"; then

      # If neither matched, then we have a broken ls.  This can happen
      # if, for instance, CONFIG_SHELL is bash and it inherits a
      # broken ls alias from the environment.  This has actually
      # happened.  Such a system could not be considered "sane".
      AC_MSG_ERROR([ls -t appears to fail.  Make sure there is not a broken
alias in your environment])
   fi

   test "$[2]" = conftest.file
   )
then
   # Ok.
   :
else
   AC_MSG_ERROR([newly created file is older than distributed files!
Check your system clock])
fi
AC_MSG_RESULT(yes)])

# Copyright (C) 2001, 2003, 2005, 2011 Free Software Foundation, Inc.
#
# This file is free software; the Free Software Foundation
# gives unlimited permission to copy and/or distribute it,
# with or without modifications, as long as this notice is preserved.

# serial 1

# AM_PROG_INSTALL_STRIP
# ---------------------
# One issue with vendor `install' (even GNU) is that you can't
# specify the program used to strip binaries.  This is especially
# annoying in cross-compiling environments, where the build's strip
# is unlikely to handle the host's binaries.
# Fortunately install-sh will honor a STRIPPROG variable, so we
# always use install-sh in `make install-strip', and initialize
# STRIPPROG with the value of the STRIP variable (set by the user).
AC_DEFUN([AM_PROG_INSTALL_STRIP],
[AC_REQUIRE([AM_PROG_INSTALL_SH])dnl
# Installed binaries are usually stripped using `strip' when the user
# run `make install-strip'.  However `strip' might not be the right
# tool to use in cross-compilation environments, therefore Automake
# will honor the `STRIP' environment variable to overrule this program.
dnl Don't test for $cross_compiling = yes, because it might be `maybe'.
if test "$cross_compiling" != no; then
  AC_CHECK_TOOL([STRIP], [strip], :)
fi
INSTALL_STRIP_PROGRAM="\$(install_sh) -c -s"
AC_SUBST([INSTALL_STRIP_PROGRAM])])

# Copyright (C) 2006, 2008, 2010 Free Software Foundation, Inc.
#
# This file is free software; the Free Software Foundation
# gives unlimited permission to copy and/or distribute it,
# with or without modifications, as long as this notice is preserved.

# serial 3

# _AM_SUBST_NOTMAKE(VARIABLE)
# ---------------------------
# Prevent Automake from outputting VARIABLE = @VARIABLE@ in Makefile.in.
# This macro is traced by Automake.
AC_DEFUN([_AM_SUBST_NOTMAKE])

# AM_SUBST_NOTMAKE(VARIABLE)
# --------------------------
# Public sister of _AM_SUBST_NOTMAKE.
AC_DEFUN([AM_SUBST_NOTMAKE], [_AM_SUBST_NOTMAKE($@)])

# Check how to create a tarball.                            -*- Autoconf -*-

# Copyright (C) 2004, 2005, 2012 Free Software Foundation, Inc.
#
# This file is free software; the Free Software Foundation
# gives unlimited permission to copy and/or distribute it,
# with or without modifications, as long as this notice is preserved.

# serial 2

# _AM_PROG_TAR(FORMAT)
# --------------------
# Check how to create a tarball in format FORMAT.
# FORMAT should be one of `v7', `ustar', or `pax'.
#
# Substitute a variable $(am__tar) that is a command
# writing to stdout a FORMAT-tarball containing the directory
# $tardir.
#     tardir=directory && $(am__tar) > result.tar
#
# Substitute a variable $(am__untar) that extract such
# a tarball read from stdin.
#     $(am__untar) < result.tar
AC_DEFUN([_AM_PROG_TAR],
[# Always define AMTAR for backward compatibility.  Yes, it's still used
# in the wild :-(  We should find a proper way to deprecate it ...
AC_SUBST([AMTAR], ['$${TAR-tar}'])
m4_if([$1], [v7],
     [am__tar='$${TAR-tar} chof - "$$tardir"' am__untar='$${TAR-tar} xf -'],
     [m4_case([$1], [ustar],, [pax],,
              [m4_fatal([Unknown tar format])])
AC_MSG_CHECKING([how to create a $1 tar archive])
# Loop over all known methods to create a tar archive until one works.
_am_tools='gnutar m4_if([$1], [ustar], [plaintar]) pax cpio none'
_am_tools=${am_cv_prog_tar_$1-$_am_tools}
# Do not fold the above two line into one, because Tru64 sh and
# Solaris sh will not grok spaces in the rhs of `-'.
for _am_tool in $_am_tools
do
  case $_am_tool in
  gnutar)
    for _am_tar in tar gnutar gtar;
    do
      AM_RUN_LOG([$_am_tar --version]) && break
    done
    am__tar="$_am_tar --format=m4_if([$1], [pax], [posix], [$1]) -chf - "'"$$tardir"'
    am__tar_="$_am_tar --format=m4_if([$1], [pax], [posix], [$1]) -chf - "'"$tardir"'
    am__untar="$_am_tar -xf -"
    ;;
  plaintar)
    # Must skip GNU tar: if it does not support --format= it doesn't create
    # ustar tarball either.
    (tar --version) >/dev/null 2>&1 && continue
    am__tar='tar chf - "$$tardir"'
    am__tar_='tar chf - "$tardir"'
    am__untar='tar xf -'
    ;;
  pax)
    am__tar='pax -L -x $1 -w "$$tardir"'
    am__tar_='pax -L -x $1 -w "$tardir"'
    am__untar='pax -r'
    ;;
  cpio)
    am__tar='find "$$tardir" -print | cpio -o -H $1 -L'
    am__tar_='find "$tardir" -print | cpio -o -H $1 -L'
    am__untar='cpio -i -H $1 -d'
    ;;
  none)
    am__tar=false
    am__tar_=false
    am__untar=false
    ;;
  esac

  # If the value was cached, stop now.  We just wanted to have am__tar
  # and am__untar set.
  test -n "${am_cv_prog_tar_$1}" && break

  # tar/untar a dummy directory, and stop if the command works
  rm -rf conftest.dir
  mkdir conftest.dir
  echo GrepMe > conftest.dir/file
  AM_RUN_LOG([tardir=conftest.dir && eval $am__tar_ >conftest.tar])
  rm -rf conftest.dir
  if test -s conftest.tar; then
    AM_RUN_LOG([$am__untar <conftest.tar])
    grep GrepMe conftest.dir/file >/dev/null 2>&1 && break
  fi
done
rm -rf conftest.dir

AC_CACHE_VAL([am_cv_prog_tar_$1], [am_cv_prog_tar_$1=$_am_tool])
AC_MSG_RESULT([$am_cv_prog_tar_$1])])
AC_SUBST([am__tar])
AC_SUBST([am__untar])
]) # _AM_PROG_TAR

m4_include([m4/ax_blas.m4])
m4_include([m4/ax_cxx_have_stl.m4])
m4_include([m4/ax_cxx_namespaces.m4])
m4_include([m4/ax_lapack.m4])
m4_include([m4/ax_mpi.m4])
m4_include([m4/ax_prefix_config_h.m4])
m4_include([m4/hdf5.m4])
m4_include([m4/hypre.m4])
m4_include([m4/lib-ld.m4])
m4_include([m4/lib-link.m4])
m4_include([m4/lib-prefix.m4])
m4_include([m4/libmesh.m4])
m4_include([m4/petsc.m4])
m4_include([m4/samrai.m4])
m4_include([m4/silo.m4])<|MERGE_RESOLUTION|>--- conflicted
+++ resolved
@@ -1,8 +1,4 @@
-<<<<<<< HEAD
-# generated automatically by aclocal 1.11.3 -*- Autoconf -*-
-=======
 # generated automatically by aclocal 1.11.6 -*- Autoconf -*-
->>>>>>> 7fde881d
 
 # Copyright (C) 1996, 1997, 1998, 1999, 2000, 2001, 2002, 2003, 2004,
 # 2005, 2006, 2007, 2008, 2009, 2010, 2011 Free Software Foundation,
@@ -42,11 +38,7 @@
 [am__api_version='1.11'
 dnl Some users find AM_AUTOMAKE_VERSION and mistake it for a way to
 dnl require some minimum version.  Point them to the right macro.
-<<<<<<< HEAD
-m4_if([$1], [1.11.3], [],
-=======
 m4_if([$1], [1.11.6], [],
->>>>>>> 7fde881d
       [AC_FATAL([Do not call $0, use AM_INIT_AUTOMAKE([$1]).])])dnl
 ])
 
@@ -62,11 +54,7 @@
 # Call AM_AUTOMAKE_VERSION and AM_AUTOMAKE_VERSION so they can be traced.
 # This function is AC_REQUIREd by AM_INIT_AUTOMAKE.
 AC_DEFUN([AM_SET_CURRENT_AUTOMAKE_VERSION],
-<<<<<<< HEAD
-[AM_AUTOMAKE_VERSION([1.11.3])dnl
-=======
 [AM_AUTOMAKE_VERSION([1.11.6])dnl
->>>>>>> 7fde881d
 m4_ifndef([AC_AUTOCONF_VERSION],
   [m4_copy([m4_PACKAGE_VERSION], [AC_AUTOCONF_VERSION])])dnl
 _AM_AUTOCONF_VERSION(m4_defn([AC_AUTOCONF_VERSION]))])
