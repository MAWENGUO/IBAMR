// Filename: CCPoissonHypreLevelSolver.cpp
// Created on 30 May 2005 by Boyce Griffith
//
// Copyright (c) 2002-2014, Boyce Griffith
// All rights reserved.
//
// Redistribution and use in source and binary forms, with or without
// modification, are permitted provided that the following conditions are met:
//
//    * Redistributions of source code must retain the above copyright notice,
//      this list of conditions and the following disclaimer.
//
//    * Redistributions in binary form must reproduce the above copyright
//      notice, this list of conditions and the following disclaimer in the
//      documentation and/or other materials provided with the distribution.
//
//    * Neither the name of The University of North Carolina nor the names of
//      its contributors may be used to endorse or promote products derived from
//      this software without specific prior written permission.
//
// THIS SOFTWARE IS PROVIDED BY THE COPYRIGHT HOLDERS AND CONTRIBUTORS "AS IS"
// AND ANY EXPRESS OR IMPLIED WARRANTIES, INCLUDING, BUT NOT LIMITED TO, THE
// IMPLIED WARRANTIES OF MERCHANTABILITY AND FITNESS FOR A PARTICULAR PURPOSE
// ARE DISCLAIMED. IN NO EVENT SHALL THE COPYRIGHT HOLDER OR CONTRIBUTORS BE
// LIABLE FOR ANY DIRECT, INDIRECT, INCIDENTAL, SPECIAL, EXEMPLARY, OR
// CONSEQUENTIAL DAMAGES (INCLUDING, BUT NOT LIMITED TO, PROCUREMENT OF
// SUBSTITUTE GOODS OR SERVICES; LOSS OF USE, DATA, OR PROFITS; OR BUSINESS
// INTERRUPTION) HOWEVER CAUSED AND ON ANY THEORY OF LIABILITY, WHETHER IN
// CONTRACT, STRICT LIABILITY, OR TORT (INCLUDING NEGLIGENCE OR OTHERWISE)
// ARISING IN ANY WAY OUT OF THE USE OF THIS SOFTWARE, EVEN IF ADVISED OF THE
// POSSIBILITY OF SUCH DAMAGE.

/////////////////////////////// INCLUDES /////////////////////////////////////

#include <stddef.h>
#include <algorithm>
#include <functional>
#include <map>
#include <ostream>
#include <string>
#include <vector>

#include "Box.h"
#include "CartesianGridGeometry.h"
#include "CartesianPatchGeometry.h"
#include "CellData.h"
#include "CellDataFactory.h"
#include "CellIndex.h"
#include "HYPRE_struct_ls.h"
#include "HYPRE_struct_mv.h"
#include "Index.h"
#include "IntVector.h"
#include "MultiblockDataTranslator.h"
#include "Patch.h"
#include "PatchDescriptor.h"
#include "PatchGeometry.h"
#include "PatchHierarchy.h"
#include "PatchLevel.h"
#include "PoissonSpecifications.h"
#include "SAMRAIVectorReal.h"
#include "SideData.h"
#include "SideDataFactory.h"
#include "SideIndex.h"
#include "VariableDatabase.h"
#include "ibtk/CCPoissonHypreLevelSolver.h"
#include "ibtk/GeneralSolver.h"
#include "ibtk/PoissonUtilities.h"
#include "ibtk/ibtk_utilities.h"
#include "ibtk/namespaces.h" // IWYU pragma: keep
#include "mpi.h"
#include "tbox/Database.h"
#include "tbox/PIO.h"
#include "tbox/Pointer.h"
#include "tbox/SAMRAI_MPI.h"
#include "tbox/Timer.h"
#include "tbox/TimerManager.h"
#include "tbox/Utilities.h"

/////////////////////////////// NAMESPACE ////////////////////////////////////

namespace IBTK
{
/////////////////////////////// STATIC ///////////////////////////////////////

namespace
{
// Timers.
static Timer* t_solve_system;
static Timer* t_solve_system_hypre;
static Timer* t_initialize_solver_state;
static Timer* t_deallocate_solver_state;

// hypre solver options.
enum HypreStructRAPType
{
    RAP_TYPE_GALERKIN = 0,
    RAP_TYPE_NON_GALERKIN_PARFLOW = 1,
    RAP_TYPE_GALERKIN_GENERAL = 2
};

enum HypreStructRelaxType
{
    RELAX_TYPE_JACOBI = 0,
    RELAX_TYPE_WEIGHTED_JACOBI = 1,
    RELAX_TYPE_RB_GAUSS_SEIDEL = 2,
    RELAX_TYPE_RB_GAUSS_SEIDEL_NONSYMMETRIC = 3
};

struct IndexComp : std::binary_function<Index<NDIM>, Index<NDIM>, bool>
{
    bool operator()(const Index<NDIM>& lhs, const Index<NDIM>& rhs) const
    {
        return (lhs(0) < rhs(0)
#if (NDIM > 1)
                ||
                (lhs(0) == rhs(0) && lhs(1) < rhs(1))
#if (NDIM > 2)
                ||
                (lhs(0) == rhs(0) && lhs(1) == rhs(1) && lhs(2) < rhs(2))
#endif
#endif
                    );
    } // operator()
};
}

/////////////////////////////// PUBLIC ///////////////////////////////////////

CCPoissonHypreLevelSolver::CCPoissonHypreLevelSolver(const std::string& object_name,
                                                     Pointer<Database> input_db,
                                                     const std::string& /*default_options_prefix*/)
    : d_hierarchy(),
      d_level_num(-1),
      d_grid_aligned_anisotropy(true),
      d_depth(0),
      d_grid(NULL),
      d_stencil(NULL),
      d_matrices(),
      d_rhs_vecs(),
      d_sol_vecs(),
      d_solvers(),
      d_preconds(),
      d_solver_type("PFMG"),
      d_precond_type("none"),
      d_rel_change(0),
      d_num_pre_relax_steps(1),
      d_num_post_relax_steps(1),
      d_memory_use(0),
      d_rap_type(RAP_TYPE_GALERKIN),
      d_relax_type(RELAX_TYPE_WEIGHTED_JACOBI),
      d_skip_relax(1),
      d_two_norm(1)
{
    if (NDIM == 1 || NDIM > 3)
    {
        TBOX_ERROR(d_object_name << "::CCPoissonHypreLevelSolver()"
                                 << "  hypre solvers are only provided for 2D and 3D problems"
                                 << std::endl);
    }

    // Setup default options.
    GeneralSolver::init(object_name, /*homogeneous_bc*/ false);
    d_initial_guess_nonzero = false;
    d_rel_residual_tol = 1.0e-5;
    d_abs_residual_tol = 1.0e-50;
    d_max_iterations = 25;

    // Get values from the input database.
    if (input_db)
    {
        if (input_db->keyExists("enable_logging")) d_enable_logging = input_db->getBool("enable_logging");
        if (input_db->keyExists("solver_type")) d_solver_type = input_db->getString("solver_type");
        if (input_db->keyExists("precond_type")) d_precond_type = input_db->getString("precond_type");
        if (input_db->keyExists("max_iterations")) d_max_iterations = input_db->getInteger("max_iterations");
        if (input_db->keyExists("abs_residual_tol")) d_abs_residual_tol = input_db->getDouble("abs_residual_tol");
        if (input_db->keyExists("rel_residual_tol")) d_rel_residual_tol = input_db->getDouble("rel_residual_tol");
        if (input_db->keyExists("initial_guess_nonzero"))
            d_initial_guess_nonzero = input_db->getBool("initial_guess_nonzero");
        if (input_db->keyExists("rel_change")) d_rel_change = input_db->getInteger("rel_change");

        if (d_solver_type == "SMG" || d_precond_type == "SMG" || d_solver_type == "PFMG" || d_precond_type == "PFMG")
        {
            if (input_db->keyExists("num_pre_relax_steps"))
                d_num_pre_relax_steps = input_db->getInteger("num_pre_relax_steps");
            if (input_db->keyExists("num_post_relax_steps"))
                d_num_post_relax_steps = input_db->getInteger("num_post_relax_steps");
        }

        if (d_solver_type == "SMG" || d_precond_type == "SMG")
        {
            if (input_db->keyExists("memory_use")) d_memory_use = input_db->getInteger("memory_use");
        }

        if (d_solver_type == "PFMG" || d_precond_type == "PFMG")
        {
            if (input_db->keyExists("rap_type")) d_rap_type = input_db->getInteger("rap_type");
            if (input_db->keyExists("relax_type")) d_relax_type = input_db->getInteger("relax_type");
            if (input_db->keyExists("skip_relax")) d_skip_relax = input_db->getInteger("skip_relax");
        }

        if (d_solver_type == "PCG")
        {
            if (input_db->keyExists("two_norm")) d_two_norm = input_db->getInteger("two_norm");
        }
    }

    // Setup Timers.
    IBTK_DO_ONCE(t_solve_system =
                     TimerManager::getManager()->getTimer("IBTK::CCPoissonHypreLevelSolver::solveSystem()");
                 t_solve_system_hypre =
                     TimerManager::getManager()->getTimer("IBTK::CCPoissonHypreLevelSolver::solveSystem()[hypre]");
                 t_initialize_solver_state =
                     TimerManager::getManager()->getTimer("IBTK::CCPoissonHypreLevelSolver::initializeSolverState()");
                 t_deallocate_solver_state =
                     TimerManager::getManager()->getTimer("IBTK::CCPoissonHypreLevelSolver::deallocateSolverState()"););
    return;
} // CCPoissonHypreLevelSolver

CCPoissonHypreLevelSolver::~CCPoissonHypreLevelSolver()
{
    if (d_is_initialized) deallocateSolverState();
    return;
} // ~CCPoissonHypreLevelSolver

bool
CCPoissonHypreLevelSolver::solveSystem(SAMRAIVectorReal<NDIM, double>& x, SAMRAIVectorReal<NDIM, double>& b)
{
    IBTK_TIMER_START(t_solve_system);

    // Initialize the solver, when necessary.
    const bool deallocate_after_solve = !d_is_initialized;
    if (deallocate_after_solve) initializeSolverState(x, b);

    // Ensure the initial guess is zero when appropriate.  (hypre does not
    // reliably honor the SetZeroGuess settings.)
    if (!d_initial_guess_nonzero) x.setToScalar(0.0, /*interior_only*/ false);

    // Solve the system using the hypre solver.
    static const int comp = 0;
    const int x_idx = x.getComponentDescriptorIndex(comp);
    const int b_idx = b.getComponentDescriptorIndex(comp);
    const bool converged = solveSystem(x_idx, b_idx);

    // Log solver info.
    if (d_enable_logging)
    {
        plog << d_object_name << "::solveSystem(): solver " << (converged ? "converged" : "diverged") << "\n"
             << "iterations = " << d_current_iterations << "\n"
             << "residual norm = " << d_current_residual_norm << std::endl;
    }

    // Deallocate the solver, when necessary.
    if (deallocate_after_solve) deallocateSolverState();

    IBTK_TIMER_STOP(t_solve_system);
    return converged;
} // solveSystem

void
CCPoissonHypreLevelSolver::initializeSolverState(const SAMRAIVectorReal<NDIM, double>& x,
                                                 const SAMRAIVectorReal<NDIM, double>& b)
{
    IBTK_TIMER_START(t_initialize_solver_state);

#if !defined(NDEBUG)
    // Rudimentary error checking.
    if (x.getNumberOfComponents() != b.getNumberOfComponents())
    {
        TBOX_ERROR(d_object_name << "::initializeSolverState()\n"
                                 << "  vectors must have the same number of components"
                                 << std::endl);
    }

    const Pointer<PatchHierarchy<NDIM> >& patch_hierarchy = x.getPatchHierarchy();
    if (patch_hierarchy != b.getPatchHierarchy())
    {
        TBOX_ERROR(d_object_name << "::initializeSolverState()\n"
                                 << "  vectors must have the same hierarchy"
                                 << std::endl);
    }

    const int coarsest_ln = x.getCoarsestLevelNumber();
    if (coarsest_ln < 0)
    {
        TBOX_ERROR(d_object_name << "::initializeSolverState()\n"
                                 << "  coarsest level number must not be negative"
                                 << std::endl);
    }
    if (coarsest_ln != b.getCoarsestLevelNumber())
    {
        TBOX_ERROR(d_object_name << "::initializeSolverState()\n"
                                 << "  vectors must have same coarsest level number"
                                 << std::endl);
    }

    const int finest_ln = x.getFinestLevelNumber();
    if (finest_ln < coarsest_ln)
    {
        TBOX_ERROR(d_object_name << "::initializeSolverState()\n"
                                 << "  finest level number must be >= coarsest level number"
                                 << std::endl);
    }
    if (finest_ln != b.getFinestLevelNumber())
    {
        TBOX_ERROR(d_object_name << "::initializeSolverState()\n"
                                 << "  vectors must have same finest level number"
                                 << std::endl);
    }

    for (int ln = coarsest_ln; ln <= finest_ln; ++ln)
    {
        if (!patch_hierarchy->getPatchLevel(ln))
        {
            TBOX_ERROR(d_object_name << "::initializeSolverState()\n"
                                     << "  hierarchy level "
                                     << ln
                                     << " does not exist"
                                     << std::endl);
        }
    }

    if (coarsest_ln != finest_ln)
    {
        TBOX_ERROR(d_object_name << "::initializeSolverState()\n"
                                 << "  coarsest_ln != finest_ln in CCPoissonHypreLevelSolver"
                                 << std::endl);
    }
#else
    NULL_USE(b);
#endif
    // Deallocate the solver state if the solver is already initialized.
    if (d_is_initialized) deallocateSolverState();

    // Get the hierarchy information.
    d_hierarchy = x.getPatchHierarchy();
    d_level_num = x.getCoarsestLevelNumber();
    TBOX_ASSERT(d_level_num == x.getFinestLevelNumber());
    d_level = d_hierarchy->getPatchLevel(d_level_num);
    if (d_level_num > 0)
    {
        d_cf_boundary = new CoarseFineBoundary<NDIM>(*d_hierarchy, d_level_num, IntVector<NDIM>(1));
    }

    // Allocate and initialize the hypre data structures.
    VariableDatabase<NDIM>* var_db = VariableDatabase<NDIM>::getDatabase();
    const int x_idx = x.getComponentDescriptorIndex(0);
    Pointer<CellDataFactory<NDIM, double> > x_fac = var_db->getPatchDescriptor()->getPatchDataFactory(x_idx);
    d_depth = x_fac->getDefaultDepth();
    if (d_poisson_spec.dIsConstant())
    {
        d_grid_aligned_anisotropy = true;
    }
    else
    {
        VariableDatabase<NDIM>* var_db = VariableDatabase<NDIM>::getDatabase();
        Pointer<SideDataFactory<NDIM, double> > pdat_factory =
            var_db->getPatchDescriptor()->getPatchDataFactory(d_poisson_spec.getDPatchDataId());
#if !defined(NDEBUG)
        TBOX_ASSERT(pdat_factory);
#endif
        d_grid_aligned_anisotropy = pdat_factory->getDefaultDepth() == 1;
    }
    allocateHypreData();
    if (d_grid_aligned_anisotropy)
    {
        setMatrixCoefficients_aligned();
    }
    else
    {
        setMatrixCoefficients_nonaligned();
    }
    setupHypreSolver();

    // Indicate that the solver is initialized.
    d_is_initialized = true;

    IBTK_TIMER_STOP(t_initialize_solver_state);
    return;
} // initializeSolverState

void
CCPoissonHypreLevelSolver::deallocateSolverState()
{
    if (!d_is_initialized) return;

    IBTK_TIMER_START(t_deallocate_solver_state);

    // Deallocate the hypre data structures.
    destroyHypreSolver();
    deallocateHypreData();

    // Indicate that the solver is NOT initialized.
    d_is_initialized = false;

    IBTK_TIMER_STOP(t_deallocate_solver_state);
    return;
} // deallocateSolverState

/////////////////////////////// PROTECTED ////////////////////////////////////

/////////////////////////////// PRIVATE //////////////////////////////////////

void
CCPoissonHypreLevelSolver::allocateHypreData()
{
    // Get the MPI communicator.
    MPI_Comm communicator = SAMRAI_MPI::getCommunicator();

    // Setup the hypre grid.
    Pointer<CartesianGridGeometry<NDIM> > grid_geometry = d_hierarchy->getGridGeometry();
    const IntVector<NDIM>& ratio = d_level->getRatio();
    const IntVector<NDIM>& periodic_shift = grid_geometry->getPeriodicShift(ratio);

    HYPRE_StructGridCreate(communicator, NDIM, &d_grid);
    for (PatchLevel<NDIM>::Iterator p(d_level); p; p++)
    {
        const Box<NDIM>& patch_box = d_level->getPatch(p())->getBox();
        Index<NDIM> lower = patch_box.lower();
        Index<NDIM> upper = patch_box.upper();
        HYPRE_StructGridSetExtents(d_grid, lower, upper);
    }

    int hypre_periodic_shift[3];
    for (unsigned int d = 0; d < NDIM; ++d)
    {
        hypre_periodic_shift[d] = periodic_shift(d);
    }
    for (int d = NDIM; d < 3; ++d)
    {
        hypre_periodic_shift[d] = 0;
    }
    HYPRE_StructGridSetPeriodic(d_grid, hypre_periodic_shift);
    HYPRE_StructGridAssemble(d_grid);

    // Allocate stencil data and set stencil offsets.
    if (d_grid_aligned_anisotropy)
    {
        static const int stencil_sz = 2 * NDIM + 1;
        d_stencil_offsets.resize(stencil_sz);
        std::fill(d_stencil_offsets.begin(), d_stencil_offsets.end(), Index<NDIM>(0));
        for (unsigned int axis = 0, stencil_index = 1; axis < NDIM; ++axis)
        {
            for (int side = 0; side <= 1; ++side, ++stencil_index)
            {
                d_stencil_offsets[stencil_index](axis) = (side == 0 ? -1 : +1);
            }
        }
        HYPRE_StructStencilCreate(NDIM, stencil_sz, &d_stencil);
        for (int s = 0; s < stencil_sz; ++s)
        {
            HYPRE_StructStencilSetElement(d_stencil, s, d_stencil_offsets[s]);
        }
    }
    else
    {
        static const int stencil_sz = (NDIM == 2) ? 9 : 19;
        d_stencil_offsets.resize(stencil_sz);
        std::fill(d_stencil_offsets.begin(), d_stencil_offsets.end(), Index<NDIM>(0));
        int stencil_index = 0;
#if (NDIM == 3)
        for (int z_offset = -1; z_offset <= 1; ++z_offset)
#endif
        {
            for (int y_offset = -1; y_offset <= 1; ++y_offset)
            {
                for (int x_offset = -1; x_offset <= 1; ++x_offset)
                {
#if (NDIM == 3)
                    // No full-corner coupling in 3D.
                    if (x_offset == 0 || y_offset == 0 || z_offset == 0)
                    {
#endif
                        d_stencil_offsets[stencil_index](0) = x_offset;
                        d_stencil_offsets[stencil_index](1) = y_offset;
#if (NDIM == 3)
                        d_stencil_offsets[stencil_index](2) = z_offset;
#endif
                        ++stencil_index;
#if (NDIM == 3)
                    }
#endif
                }
            }
        }

        HYPRE_StructStencilCreate(NDIM, stencil_sz, &d_stencil);
        for (int s = 0; s < stencil_sz; ++s)
        {
            HYPRE_StructStencilSetElement(d_stencil, s, d_stencil_offsets[s]);
        }
    }

// Allocate the hypre matrices.
#if (NDIM == 2)
    int full_ghosts[2 * 3] = { 1, 1, 1, 1, 0, 0 };
#endif
#if (NDIM == 3)
    int full_ghosts[2 * 3] = { 1, 1, 1, 1, 1, 1 };
#endif
    int no_ghosts[2 * 3] = { 0, 0, 0, 0, 0, 0 };
    d_matrices.resize(d_depth);
    for (unsigned int k = 0; k < d_depth; ++k)
    {
        HYPRE_StructMatrixCreate(communicator, d_grid, d_stencil, &d_matrices[k]);
        HYPRE_StructMatrixSetNumGhost(d_matrices[k], full_ghosts);
        HYPRE_StructMatrixSetSymmetric(d_matrices[k], 0);
        HYPRE_StructMatrixInitialize(d_matrices[k]);
    }

    // Allocate the hypre vectors.
    d_sol_vecs.resize(d_depth);
    d_rhs_vecs.resize(d_depth);
    for (unsigned int k = 0; k < d_depth; ++k)
    {
        HYPRE_StructVectorCreate(communicator, d_grid, &d_sol_vecs[k]);
        HYPRE_StructVectorSetNumGhost(d_sol_vecs[k], full_ghosts);
        HYPRE_StructVectorInitialize(d_sol_vecs[k]);

        HYPRE_StructVectorCreate(communicator, d_grid, &d_rhs_vecs[k]);
        HYPRE_StructVectorSetNumGhost(d_rhs_vecs[k], no_ghosts);
        HYPRE_StructVectorInitialize(d_rhs_vecs[k]);
    }
    return;
} // allocateHypreData

void
CCPoissonHypreLevelSolver::setMatrixCoefficients_aligned()
{
    // Set matrix entries and copy them to the hypre matrix structures.
    const int stencil_sz = static_cast<int>(d_stencil_offsets.size());
    std::vector<int> stencil_indices(stencil_sz);
    for (int i = 0; i < stencil_sz; ++i)
    {
        stencil_indices[i] = i;
    }
    std::vector<double> mat_vals(stencil_sz, 0.0);
    for (PatchLevel<NDIM>::Iterator p(d_level); p; p++)
    {
        Pointer<Patch<NDIM> > patch = d_level->getPatch(p());
        const Box<NDIM>& patch_box = patch->getBox();
        CellData<NDIM, double> matrix_coefs(patch_box, stencil_sz, IntVector<NDIM>(0));
        for (unsigned int k = 0; k < d_depth; ++k)
        {
            PoissonUtilities::computeMatrixCoefficients(
                matrix_coefs, patch, d_stencil_offsets, d_poisson_spec, d_bc_coefs[k], d_solution_time);
            for (Box<NDIM>::Iterator b(patch_box); b; b++)
            {
                Index<NDIM> i = b();
                for (int j = 0; j < stencil_sz; ++j)
                {
                    mat_vals[j] = matrix_coefs(i, j);
                }
                HYPRE_StructMatrixSetValues(d_matrices[k], i, stencil_sz, &stencil_indices[0], &mat_vals[0]);
            }
        }
    }

    // Assemble the hypre matrices.
    for (unsigned int k = 0; k < d_depth; ++k)
    {
        HYPRE_StructMatrixAssemble(d_matrices[k]);
    }
    return;
} // setMatrixCoefficients_aligned

void
CCPoissonHypreLevelSolver::setMatrixCoefficients_nonaligned()
{
    static const IntVector<NDIM> no_ghosts = 0;
    for (PatchLevel<NDIM>::Iterator p(d_level); p; p++)
    {
        Pointer<Patch<NDIM> > patch = d_level->getPatch(p());
        const Box<NDIM>& patch_box = patch->getBox();
        Pointer<CartesianPatchGeometry<NDIM> > pgeom = patch->getPatchGeometry();
        const double* const dx = pgeom->getDx();

        // Compute all matrix coefficients.
        //
        // NOTE: Here we assume that no flux boundary conditions are imposed at
        // the physical domain.
        Pointer<CellData<NDIM, double> > C_data;
        if (!d_poisson_spec.cIsZero() && !d_poisson_spec.cIsConstant())
        {
            C_data = patch->getPatchData(d_poisson_spec.getCPatchDataId());
            if (!C_data)
            {
                TBOX_ERROR(d_object_name << "::setMatrixCoefficients_nonaligned()\n"
                                         << "  to solve (C u + div D grad u) = f with non-constant C,\n"
                                         << "  C must be cell-centered double precision data"
                                         << std::endl);
            }
        }
        else
        {
            C_data = new CellData<NDIM, double>(patch_box, 1, no_ghosts);
            if (d_poisson_spec.cIsZero())
                C_data->fill(0.0);
            else
                C_data->fill(d_poisson_spec.getCConstant());
        }

        Pointer<SideData<NDIM, double> > D_data;
        if (!d_poisson_spec.dIsConstant())
        {
            D_data = patch->getPatchData(d_poisson_spec.getDPatchDataId());
        }

        if (!D_data)
        {
            TBOX_ERROR(d_object_name << "::setMatrixCoefficients_nonaligned()\n"
                                     << "  to solve C u + div D grad u = f with non-constant D,\n"
                                     << "  D must be side-centered double precision data"
                                     << std::endl);
        }

        // Setup the finite difference stencil.
        static const int stencil_sz = (NDIM == 2 ? 9 : 19);
        int stencil_indices[stencil_sz];
        for (int i = 0; i < stencil_sz; ++i)
        {
            stencil_indices[i] = i;
        }

        std::map<Index<NDIM>, int, IndexComp> stencil_index_map;
        int stencil_index = 0;
#if (NDIM == 3)
        for (int z_offset = -1; z_offset <= 1; ++z_offset)
#endif
        {
            for (int y_offset = -1; y_offset <= 1; ++y_offset)
            {
                for (int x_offset = -1; x_offset <= 1; ++x_offset)
                {
#if (NDIM == 3)
                    // No full-corner coupling in 3D.
                    if (x_offset == 0 || y_offset == 0 || z_offset == 0)
                    {
#endif
#if (NDIM == 2)
                        const Index<NDIM> i(x_offset, y_offset);
#endif
#if (NDIM == 3)
                        const Index<NDIM> i(x_offset, y_offset, z_offset);
#endif
                        stencil_index_map[i] = stencil_index++;
#if (NDIM == 3)
                    }
#endif
                }
            }
        }

        // Set the matrix coefficients to correspond to a second-order accurate
        // finite difference stencil for the Laplace operator.
        for (Box<NDIM>::Iterator b(patch_box); b; b++)
        {
            Index<NDIM> i = b();
            static const Index<NDIM> i_stencil_center(0);
            const int stencil_center = stencil_index_map[i_stencil_center];

            std::vector<double> mat_vals(stencil_sz, 0.0);
            mat_vals[stencil_center] = (*C_data)(i);

            // The grid aligned part of the stencil (normal derivatives).
            for (unsigned int axis = 0; axis < NDIM; ++axis)
            {
                const double& h = dx[axis];
                {
                    Index<NDIM> i_stencil_lower(0);
                    --i_stencil_lower[axis];
                    const int stencil_lower = stencil_index_map[i_stencil_lower];

                    const SideIndex<NDIM> ilower(i, axis, SideIndex<NDIM>::Lower);
                    const double& D_lower = (*D_data)(ilower, axis);
                    mat_vals[stencil_lower] += D_lower / (h * h);
                    mat_vals[stencil_center] -= D_lower / (h * h);
                }
                {
                    Index<NDIM> i_stencil_upper(0);
                    ++i_stencil_upper[axis];
                    const int stencil_upper = stencil_index_map[i_stencil_upper];

                    const SideIndex<NDIM> iupper(i, axis, SideIndex<NDIM>::Upper);
                    const double& D_upper = (*D_data)(iupper, axis);
                    mat_vals[stencil_upper] += D_upper / (h * h);
                    mat_vals[stencil_center] -= D_upper / (h * h);
                }
            }

            // The non-grid aligned part of the stencil (transverse derivatives).
            for (unsigned int norm_axis = 0; norm_axis < NDIM; ++norm_axis)
            {
                const double& norm_h = dx[norm_axis];
                for (unsigned int trans_axis = 0; trans_axis < NDIM; ++trans_axis)
                {
                    if (norm_axis == trans_axis) break;
                    const double& trans_h = dx[trans_axis];

                    static const int lower = 0;
                    const bool skip_lower_side_fluxes =
                        patch->getPatchGeometry()->getTouchesRegularBoundary(norm_axis, lower) &&
                        i(norm_axis) == patch_box.lower()(norm_axis);

                    static const int upper = 1;
                    const bool skip_upper_side_fluxes =
                        patch->getPatchGeometry()->getTouchesRegularBoundary(norm_axis, upper) &&
                        i(norm_axis) == patch_box.upper()(norm_axis);

                    // Lower side fluxes.
                    if (!skip_lower_side_fluxes)
                    {
                        const SideIndex<NDIM> ilower(i, norm_axis, SideIndex<NDIM>::Lower);
                        for (int norm_shift = -1; norm_shift <= 0; ++norm_shift)
                        {
                            for (int trans_shift = -1; trans_shift <= 1; trans_shift += 2)
                            {
                                Index<NDIM> i_stencil(0);
                                i_stencil[norm_axis] += norm_shift;
                                i_stencil[trans_axis] += trans_shift;
                                const int stencil_index = stencil_index_map[i_stencil];
                                if (trans_shift == 1)
                                {
                                    mat_vals[stencil_index] -= 0.25 * (*D_data)(ilower, norm_axis) / (norm_h * trans_h);
                                }
                                else
                                {
                                    mat_vals[stencil_index] += 0.25 * (*D_data)(ilower, norm_axis) / (norm_h * trans_h);
                                }
                            }
                        }
                    }

                    // Upper side fluxes.
                    if (!skip_upper_side_fluxes)
                    {
                        const SideIndex<NDIM> iupper(i, norm_axis, SideIndex<NDIM>::Upper);
                        for (int norm_shift = 0; norm_shift <= 1; ++norm_shift)
                        {
                            for (int trans_shift = -1; trans_shift <= 1; trans_shift += 2)
                            {
                                Index<NDIM> i_stencil(0);
                                i_stencil[norm_axis] += norm_shift;
                                i_stencil[trans_axis] += trans_shift;
                                const int stencil_index = stencil_index_map[i_stencil];
                                if (trans_shift == 1)
                                {
                                    mat_vals[stencil_index] += 0.25 * (*D_data)(iupper, norm_axis) / (norm_h * trans_h);
                                }
                                else
                                {
                                    mat_vals[stencil_index] -= 0.25 * (*D_data)(iupper, norm_axis) / (norm_h * trans_h);
                                }
                            }
                        }
                    }
                }
            }

            for (unsigned int k = 0; k < d_depth; ++k)
            {
                HYPRE_StructMatrixSetValues(d_matrices[k], i, stencil_sz, stencil_indices, &mat_vals[0]);
            }
        }
    }

    // Assemble the hypre matrices.
    for (unsigned int k = 0; k < d_depth; ++k)
    {
        HYPRE_StructMatrixAssemble(d_matrices[k]);
    }
    return;
} // setMatrixCoefficients_nonaligned

void
CCPoissonHypreLevelSolver::setupHypreSolver()
{
    // Get the MPI communicator.
    MPI_Comm communicator = SAMRAI_MPI::getCommunicator();

    d_solvers.resize(d_depth);
    d_preconds.resize(d_depth);
    for (unsigned int k = 0; k < d_depth; ++k)
    {
        // When using a Krylov method, setup the preconditioner.
        if (d_solver_type == "PCG" || d_solver_type == "GMRES" || d_solver_type == "FlexGMRES" ||
            d_solver_type == "LGMRES" || d_solver_type == "BiCGSTAB")
        {
            if (d_precond_type == "PFMG")
            {
                HYPRE_StructPFMGCreate(communicator, &d_preconds[k]);
                HYPRE_StructPFMGSetMaxIter(d_preconds[k], 1);
                HYPRE_StructPFMGSetTol(d_preconds[k], 0.0);
                HYPRE_StructPFMGSetZeroGuess(d_preconds[k]);
                HYPRE_StructPFMGSetRAPType(d_preconds[k], d_rap_type);
                HYPRE_StructPFMGSetRelaxType(d_preconds[k], d_relax_type);
                HYPRE_StructPFMGSetNumPreRelax(d_preconds[k], d_num_pre_relax_steps);
                HYPRE_StructPFMGSetNumPostRelax(d_preconds[k], d_num_post_relax_steps);
                HYPRE_StructPFMGSetSkipRelax(d_preconds[k], d_skip_relax);
            }
            else if (d_precond_type == "SMG")
            {
                HYPRE_StructSMGCreate(communicator, &d_preconds[k]);
                HYPRE_StructSMGSetMaxIter(d_preconds[k], 1);
                HYPRE_StructSMGSetTol(d_preconds[k], 0.0);
                HYPRE_StructSMGSetZeroGuess(d_preconds[k]);
                HYPRE_StructSMGSetMemoryUse(d_preconds[k], d_memory_use);
                HYPRE_StructSMGSetNumPreRelax(d_preconds[k], d_num_pre_relax_steps);
                HYPRE_StructSMGSetNumPostRelax(d_preconds[k], d_num_post_relax_steps);
            }
            else if (d_precond_type == "Jacobi")
            {
                HYPRE_StructJacobiCreate(communicator, &d_preconds[k]);
                HYPRE_StructJacobiSetMaxIter(d_preconds[k], 2);
                HYPRE_StructJacobiSetTol(d_preconds[k], 0.0);
                HYPRE_StructJacobiSetZeroGuess(d_preconds[k]);
            }
        }

        // Setup the solver.
        if (d_solver_type == "PFMG")
        {
            HYPRE_StructPFMGCreate(communicator, &d_solvers[k]);
            HYPRE_StructPFMGSetMaxIter(d_solvers[k], d_max_iterations);
            HYPRE_StructPFMGSetTol(d_solvers[k], d_rel_residual_tol);
            HYPRE_StructPFMGSetRelChange(d_solvers[k], d_rel_change);
            HYPRE_StructPFMGSetRAPType(d_solvers[k], d_rap_type);
            HYPRE_StructPFMGSetRelaxType(d_solvers[k], d_relax_type);
            HYPRE_StructPFMGSetNumPreRelax(d_solvers[k], d_num_pre_relax_steps);
            HYPRE_StructPFMGSetNumPostRelax(d_solvers[k], d_num_post_relax_steps);
            HYPRE_StructPFMGSetSkipRelax(d_solvers[k], d_skip_relax);
            if (d_initial_guess_nonzero)
            {
                HYPRE_StructPFMGSetNonZeroGuess(d_solvers[k]);
            }
            else
            {
                HYPRE_StructPFMGSetZeroGuess(d_solvers[k]);
            }
            HYPRE_StructPFMGSetup(d_solvers[k], d_matrices[k], d_rhs_vecs[k], d_sol_vecs[k]);
        }
        else if (d_solver_type == "SMG")
        {
            HYPRE_StructSMGCreate(communicator, &d_solvers[k]);
            HYPRE_StructSMGSetMaxIter(d_solvers[k], d_max_iterations);
            HYPRE_StructSMGSetTol(d_solvers[k], d_rel_residual_tol);
            HYPRE_StructSMGSetRelChange(d_solvers[k], d_rel_change);
            HYPRE_StructSMGSetMemoryUse(d_solvers[k], d_memory_use);
            HYPRE_StructSMGSetNumPreRelax(d_solvers[k], d_num_pre_relax_steps);
            HYPRE_StructSMGSetNumPostRelax(d_solvers[k], d_num_post_relax_steps);
            if (d_initial_guess_nonzero)
            {
                HYPRE_StructSMGSetNonZeroGuess(d_solvers[k]);
            }
            else
            {
                HYPRE_StructSMGSetZeroGuess(d_solvers[k]);
            }
            HYPRE_StructSMGSetup(d_solvers[k], d_matrices[k], d_rhs_vecs[k], d_sol_vecs[k]);
        }
        else if (d_solver_type == "PCG")
        {
            HYPRE_StructPCGCreate(communicator, &d_solvers[k]);
            HYPRE_StructPCGSetMaxIter(d_solvers[k], d_max_iterations);
            HYPRE_StructPCGSetTol(d_solvers[k], d_rel_residual_tol);
            HYPRE_StructPCGSetAbsoluteTol(d_solvers[k], d_abs_residual_tol);
            HYPRE_StructPCGSetTwoNorm(d_solvers[k], d_two_norm);
            HYPRE_StructPCGSetRelChange(d_solvers[k], d_rel_change);
            if (d_precond_type == "PFMG")
            {
                HYPRE_StructPCGSetPrecond(d_solvers[k], HYPRE_StructPFMGSolve, HYPRE_StructPFMGSetup, d_preconds[k]);
            }
            else if (d_precond_type == "SMG")
            {
                HYPRE_StructPCGSetPrecond(d_solvers[k], HYPRE_StructSMGSolve, HYPRE_StructSMGSetup, d_preconds[k]);
            }
            else if (d_precond_type == "Jacobi")
            {
                HYPRE_StructPCGSetPrecond(
                    d_solvers[k], HYPRE_StructJacobiSolve, HYPRE_StructJacobiSetup, d_preconds[k]);
            }
            else if (d_precond_type == "diagonal_scaling")
            {
                d_preconds[k] = NULL;
                HYPRE_StructPCGSetPrecond(
                    d_solvers[k], HYPRE_StructDiagScale, HYPRE_StructDiagScaleSetup, d_preconds[k]);
            }
            else if (d_precond_type == "none")
            {
                d_preconds[k] = NULL;
            }
            else
            {
                TBOX_ERROR(d_object_name << "::initializeSolverState()\n"
                                         << "  unknown preconditioner type: "
                                         << d_precond_type
                                         << std::endl);
            }
            HYPRE_StructPCGSetup(d_solvers[k], d_matrices[k], d_rhs_vecs[k], d_sol_vecs[k]);
        }
        else if (d_solver_type == "GMRES")
        {
            HYPRE_StructGMRESCreate(communicator, &d_solvers[k]);
            HYPRE_StructGMRESSetMaxIter(d_solvers[k], d_max_iterations);
            HYPRE_StructGMRESSetTol(d_solvers[k], d_rel_residual_tol);
            HYPRE_StructGMRESSetAbsoluteTol(d_solvers[k], d_abs_residual_tol);
            if (d_precond_type == "PFMG")
            {
                HYPRE_StructGMRESSetPrecond(d_solvers[k], HYPRE_StructPFMGSolve, HYPRE_StructPFMGSetup, d_preconds[k]);
            }
            else if (d_precond_type == "SMG")
            {
                HYPRE_StructGMRESSetPrecond(d_solvers[k], HYPRE_StructSMGSolve, HYPRE_StructSMGSetup, d_preconds[k]);
            }
            else if (d_precond_type == "Jacobi")
            {
                HYPRE_StructGMRESSetPrecond(
                    d_solvers[k], HYPRE_StructJacobiSolve, HYPRE_StructJacobiSetup, d_preconds[k]);
            }
            else if (d_precond_type == "diagonal_scaling")
            {
                d_preconds[k] = NULL;
                HYPRE_StructGMRESSetPrecond(
                    d_solvers[k], HYPRE_StructDiagScale, HYPRE_StructDiagScaleSetup, d_preconds[k]);
            }
            else if (d_precond_type == "none")
            {
                d_preconds[k] = NULL;
            }
            else
            {
                TBOX_ERROR(d_object_name << "::initializeSolverState()\n"
                                         << "  unknown preconditioner type: "
                                         << d_precond_type
                                         << std::endl);
            }
            HYPRE_StructGMRESSetup(d_solvers[k], d_matrices[k], d_rhs_vecs[k], d_sol_vecs[k]);
        }
        else if (d_solver_type == "FlexGMRES")
        {
            HYPRE_StructFlexGMRESCreate(communicator, &d_solvers[k]);
            HYPRE_StructFlexGMRESSetMaxIter(d_solvers[k], d_max_iterations);
            HYPRE_StructFlexGMRESSetTol(d_solvers[k], d_rel_residual_tol);
            HYPRE_StructFlexGMRESSetAbsoluteTol(d_solvers[k], d_abs_residual_tol);
            if (d_precond_type == "PFMG")
            {
                HYPRE_StructFlexGMRESSetPrecond(
                    d_solvers[k], HYPRE_StructPFMGSolve, HYPRE_StructPFMGSetup, d_preconds[k]);
            }
            else if (d_precond_type == "SMG")
            {
                HYPRE_StructFlexGMRESSetPrecond(
                    d_solvers[k], HYPRE_StructSMGSolve, HYPRE_StructSMGSetup, d_preconds[k]);
            }
            else if (d_precond_type == "Jacobi")
            {
                HYPRE_StructFlexGMRESSetPrecond(
                    d_solvers[k], HYPRE_StructJacobiSolve, HYPRE_StructJacobiSetup, d_preconds[k]);
            }
            else if (d_precond_type == "diagonal_scaling")
            {
                d_preconds[k] = NULL;
                HYPRE_StructFlexGMRESSetPrecond(
                    d_solvers[k], HYPRE_StructDiagScale, HYPRE_StructDiagScaleSetup, d_preconds[k]);
            }
            else if (d_precond_type == "none")
            {
                d_preconds[k] = NULL;
            }
            else
            {
                TBOX_ERROR(d_object_name << "::initializeSolverState()\n"
                                         << "  unknown preconditioner type: "
                                         << d_precond_type
                                         << std::endl);
            }
            HYPRE_StructFlexGMRESSetup(d_solvers[k], d_matrices[k], d_rhs_vecs[k], d_sol_vecs[k]);
        }
        else if (d_solver_type == "LGMRES")
        {
            HYPRE_StructLGMRESCreate(communicator, &d_solvers[k]);
            HYPRE_StructLGMRESSetMaxIter(d_solvers[k], d_max_iterations);
            HYPRE_StructLGMRESSetTol(d_solvers[k], d_rel_residual_tol);
            HYPRE_StructLGMRESSetAbsoluteTol(d_solvers[k], d_abs_residual_tol);
            if (d_precond_type == "PFMG")
            {
                HYPRE_StructLGMRESSetPrecond(d_solvers[k], HYPRE_StructPFMGSolve, HYPRE_StructPFMGSetup, d_preconds[k]);
            }
            else if (d_precond_type == "SMG")
            {
                HYPRE_StructLGMRESSetPrecond(d_solvers[k], HYPRE_StructSMGSolve, HYPRE_StructSMGSetup, d_preconds[k]);
            }
            else if (d_precond_type == "Jacobi")
            {
                HYPRE_StructLGMRESSetPrecond(
                    d_solvers[k], HYPRE_StructJacobiSolve, HYPRE_StructJacobiSetup, d_preconds[k]);
            }
            else if (d_precond_type == "diagonal_scaling")
            {
                d_preconds[k] = NULL;
                HYPRE_StructLGMRESSetPrecond(
                    d_solvers[k], HYPRE_StructDiagScale, HYPRE_StructDiagScaleSetup, d_preconds[k]);
            }
            else if (d_precond_type == "none")
            {
                d_preconds[k] = NULL;
            }
            else
            {
                TBOX_ERROR(d_object_name << "::initializeSolverState()\n"
                                         << "  unknown preconditioner type: "
                                         << d_precond_type
                                         << std::endl);
            }
            HYPRE_StructLGMRESSetup(d_solvers[k], d_matrices[k], d_rhs_vecs[k], d_sol_vecs[k]);
        }
        else if (d_solver_type == "BiCGSTAB")
        {
            HYPRE_StructBiCGSTABCreate(communicator, &d_solvers[k]);
            HYPRE_StructBiCGSTABSetMaxIter(d_solvers[k], d_max_iterations);
            HYPRE_StructBiCGSTABSetTol(d_solvers[k], d_rel_residual_tol);
            HYPRE_StructBiCGSTABSetAbsoluteTol(d_solvers[k], d_abs_residual_tol);
            if (d_precond_type == "PFMG")
            {
                HYPRE_StructBiCGSTABSetPrecond(
                    d_solvers[k], HYPRE_StructPFMGSolve, HYPRE_StructPFMGSetup, d_preconds[k]);
            }
            else if (d_precond_type == "SMG")
            {
                HYPRE_StructBiCGSTABSetPrecond(d_solvers[k], HYPRE_StructSMGSolve, HYPRE_StructSMGSetup, d_preconds[k]);
            }
            else if (d_precond_type == "Jacobi")
            {
                HYPRE_StructBiCGSTABSetPrecond(
                    d_solvers[k], HYPRE_StructJacobiSolve, HYPRE_StructJacobiSetup, d_preconds[k]);
            }
            else if (d_precond_type == "diagonal_scaling")
            {
                d_preconds[k] = NULL;
                HYPRE_StructBiCGSTABSetPrecond(
                    d_solvers[k], HYPRE_StructDiagScale, HYPRE_StructDiagScaleSetup, d_preconds[k]);
            }
            else if (d_precond_type == "none")
            {
                d_preconds[k] = NULL;
            }
            else
            {
                TBOX_ERROR(d_object_name << "::initializeSolverState()\n"
                                         << "  unknown preconditioner type: "
                                         << d_precond_type
                                         << std::endl);
            }
            HYPRE_StructBiCGSTABSetup(d_solvers[k], d_matrices[k], d_rhs_vecs[k], d_sol_vecs[k]);
        }
        else
        {
            TBOX_ERROR(d_object_name << "::initializeSolverState()\n"
                                     << "  unknown solver type: "
                                     << d_solver_type
                                     << std::endl);
        }
    }
    return;
} // setupHypreSolver

bool
CCPoissonHypreLevelSolver::solveSystem(const int x_idx, const int b_idx)
{
    const bool level_zero = (d_level_num == 0);

    // Modify right-hand-side data to account for boundary conditions and copy
    // solution and right-hand-side data to hypre structures.
    const IntVector<NDIM> ghosts = 1;
    const IntVector<NDIM> no_ghosts = 0;
    for (PatchLevel<NDIM>::Iterator p(d_level); p; p++)
    {
        Pointer<Patch<NDIM> > patch = d_level->getPatch(p());
        const Box<NDIM>& patch_box = patch->getBox();
        Pointer<CartesianPatchGeometry<NDIM> > pgeom = patch->getPatchGeometry();

        // Copy the solution data into the hypre vector, including ghost cell
        // values
        const Box<NDIM> x_ghost_box = Box<NDIM>::grow(patch_box, 1);
        Pointer<CellData<NDIM, double> > x_data = patch->getPatchData(x_idx);
        copyToHypre(d_sol_vecs, *x_data, x_ghost_box);

        // Modify the right-hand-side data to account for any inhomogeneous
        // boundary conditions and copy the right-hand-side into the hypre
        // vector.
        Pointer<CellData<NDIM, double> > b_data = patch->getPatchData(b_idx);
        const Array<BoundaryBox<NDIM> >& type_1_cf_bdry =
            level_zero ? Array<BoundaryBox<NDIM> >() :
                         d_cf_boundary->getBoundaries(patch->getPatchNumber(), /* boundary type */ 1);
        const bool at_physical_bdry = pgeom->intersectsPhysicalBoundary();
        const bool at_cf_bdry = type_1_cf_bdry.size() > 0;
        if (at_physical_bdry || at_cf_bdry)
        {
            CellData<NDIM, double> b_adj_data(b_data->getBox(), b_data->getDepth(), b_data->getGhostCellWidth());
            b_adj_data.copy(*b_data);
            if (at_physical_bdry)
            {
                PoissonUtilities::adjustRHSAtPhysicalBoundary(
                    b_adj_data, patch, d_poisson_spec, d_bc_coefs, d_solution_time, d_homogeneous_bc);
            }
            if (at_cf_bdry)
            {
                PoissonUtilities::adjustRHSAtCoarseFineBoundary(
                    b_adj_data, *x_data, patch, d_poisson_spec, type_1_cf_bdry);
            }
            copyToHypre(d_rhs_vecs, b_adj_data, patch_box);
        }
        else
        {
            copyToHypre(d_rhs_vecs, *b_data, patch_box);
        }
    }

    for (unsigned int k = 0; k < d_depth; ++k)
    {
        // Assemble the hypre vectors.
        HYPRE_StructVectorAssemble(d_sol_vecs[k]);
        HYPRE_StructVectorAssemble(d_rhs_vecs[k]);

        // Solve the system.
        IBTK_TIMER_START(t_solve_system_hypre);

        if (d_solver_type == "PFMG")
        {
            HYPRE_StructPFMGSetMaxIter(d_solvers[k], d_max_iterations);
            HYPRE_StructPFMGSetTol(d_solvers[k], d_rel_residual_tol);
            if (d_initial_guess_nonzero)
            {
                HYPRE_StructPFMGSetNonZeroGuess(d_solvers[k]);
            }
            else
            {
                HYPRE_StructPFMGSetZeroGuess(d_solvers[k]);
            }
            HYPRE_StructPFMGSolve(d_solvers[k], d_matrices[k], d_rhs_vecs[k], d_sol_vecs[k]);
            HYPRE_StructPFMGGetNumIterations(d_solvers[k], &d_current_iterations);
            HYPRE_StructPFMGGetFinalRelativeResidualNorm(d_solvers[k], &d_current_residual_norm);
        }
        else if (d_solver_type == "SMG")
        {
            HYPRE_StructSMGSetMaxIter(d_solvers[k], d_max_iterations);
            HYPRE_StructSMGSetTol(d_solvers[k], d_rel_residual_tol);
            if (d_initial_guess_nonzero)
            {
                HYPRE_StructSMGSetNonZeroGuess(d_solvers[k]);
            }
            else
            {
                HYPRE_StructSMGSetZeroGuess(d_solvers[k]);
            }
            HYPRE_StructSMGSolve(d_solvers[k], d_matrices[k], d_rhs_vecs[k], d_sol_vecs[k]);
            HYPRE_StructSMGGetNumIterations(d_solvers[k], &d_current_iterations);
            HYPRE_StructSMGGetFinalRelativeResidualNorm(d_solvers[k], &d_current_residual_norm);
        }
        else if (d_solver_type == "PCG")
        {
            HYPRE_StructPCGSetMaxIter(d_solvers[k], d_max_iterations);
            HYPRE_StructPCGSetTol(d_solvers[k], d_rel_residual_tol);
            HYPRE_StructPCGSetAbsoluteTol(d_solvers[k], d_abs_residual_tol);
            HYPRE_StructPCGSolve(d_solvers[k], d_matrices[k], d_rhs_vecs[k], d_sol_vecs[k]);
            HYPRE_StructPCGGetNumIterations(d_solvers[k], &d_current_iterations);
            HYPRE_StructPCGGetFinalRelativeResidualNorm(d_solvers[k], &d_current_residual_norm);
        }
        else if (d_solver_type == "GMRES")
        {
            HYPRE_StructGMRESSetMaxIter(d_solvers[k], d_max_iterations);
            HYPRE_StructGMRESSetTol(d_solvers[k], d_rel_residual_tol);
            HYPRE_StructGMRESSetAbsoluteTol(d_solvers[k], d_abs_residual_tol);
            HYPRE_StructGMRESSolve(d_solvers[k], d_matrices[k], d_rhs_vecs[k], d_sol_vecs[k]);
            HYPRE_StructGMRESGetNumIterations(d_solvers[k], &d_current_iterations);
            HYPRE_StructGMRESGetFinalRelativeResidualNorm(d_solvers[k], &d_current_residual_norm);
        }
        else if (d_solver_type == "FlexGMRES")
        {
            HYPRE_StructFlexGMRESSetMaxIter(d_solvers[k], d_max_iterations);
            HYPRE_StructFlexGMRESSetTol(d_solvers[k], d_rel_residual_tol);
            HYPRE_StructFlexGMRESSetAbsoluteTol(d_solvers[k], d_abs_residual_tol);
            HYPRE_StructFlexGMRESSolve(d_solvers[k], d_matrices[k], d_rhs_vecs[k], d_sol_vecs[k]);
            HYPRE_StructFlexGMRESGetNumIterations(d_solvers[k], &d_current_iterations);
            HYPRE_StructFlexGMRESGetFinalRelativeResidualNorm(d_solvers[k], &d_current_residual_norm);
        }
        else if (d_solver_type == "LGMRES")
        {
            HYPRE_StructLGMRESSetMaxIter(d_solvers[k], d_max_iterations);
            HYPRE_StructLGMRESSetTol(d_solvers[k], d_rel_residual_tol);
            HYPRE_StructLGMRESSetAbsoluteTol(d_solvers[k], d_abs_residual_tol);
            HYPRE_StructLGMRESSolve(d_solvers[k], d_matrices[k], d_rhs_vecs[k], d_sol_vecs[k]);
            HYPRE_StructLGMRESGetNumIterations(d_solvers[k], &d_current_iterations);
            HYPRE_StructLGMRESGetFinalRelativeResidualNorm(d_solvers[k], &d_current_residual_norm);
        }
        else if (d_solver_type == "BiCGSTAB")
        {
            HYPRE_StructBiCGSTABSetMaxIter(d_solvers[k], d_max_iterations);
            HYPRE_StructBiCGSTABSetTol(d_solvers[k], d_rel_residual_tol);
            HYPRE_StructBiCGSTABSetAbsoluteTol(d_solvers[k], d_abs_residual_tol);
            HYPRE_StructBiCGSTABSolve(d_solvers[k], d_matrices[k], d_rhs_vecs[k], d_sol_vecs[k]);
            HYPRE_StructBiCGSTABGetNumIterations(d_solvers[k], &d_current_iterations);
            HYPRE_StructBiCGSTABGetFinalRelativeResidualNorm(d_solvers[k], &d_current_residual_norm);
        }
    }
    IBTK_TIMER_STOP(t_solve_system_hypre);

    // Pull the solution vector out of the hypre structures.
    for (PatchLevel<NDIM>::Iterator p(d_level); p; p++)
    {
        Pointer<Patch<NDIM> > patch = d_level->getPatch(p());
        const Box<NDIM>& patch_box = patch->getBox();
        Pointer<CellData<NDIM, double> > x_data = patch->getPatchData(x_idx);
        copyFromHypre(*x_data, d_sol_vecs, patch_box);
    }
    return (d_current_residual_norm <= d_rel_residual_tol || d_current_residual_norm <= d_abs_residual_tol);
} // solveSystem

void
CCPoissonHypreLevelSolver::copyToHypre(const std::vector<HYPRE_StructVector>& vectors,
<<<<<<< HEAD
                                       const Pointer<CellData<NDIM, double> > src_data,
=======
                                       const CellData<NDIM, double>& src_data,
>>>>>>> a9f86e58
                                       const Box<NDIM>& box)
{
    Index<NDIM> lower = box.lower();
    Index<NDIM> upper = box.upper();
    if (src_data.getGhostBox() == box)
    {
        for (unsigned int k = 0; k < d_depth; ++k)
        {
            HYPRE_StructVectorSetBoxValues(vectors[k], lower, upper, const_cast<double*>(src_data.getPointer(k)));
        }
    }
    else
    {
        CellData<NDIM, double> hypre_data(box, 1, 0);
        for (unsigned int k = 0; k < d_depth; ++k)
        {
            hypre_data.copyDepth(0, src_data, k);
            HYPRE_StructVectorSetBoxValues(vectors[k], lower, upper, hypre_data.getPointer());
        }
    }
    return;
} // copyToHypre

void
<<<<<<< HEAD
CCPoissonHypreLevelSolver::copyFromHypre(Pointer<CellData<NDIM, double> > dst_data,
=======
CCPoissonHypreLevelSolver::copyFromHypre(CellData<NDIM, double>& dst_data,
>>>>>>> a9f86e58
                                         const std::vector<HYPRE_StructVector>& vectors,
                                         const Box<NDIM>& box)
{
    Index<NDIM> lower = box.lower();
    Index<NDIM> upper = box.upper();
    if (dst_data.getGhostBox() == box)
    {
        for (unsigned int k = 0; k < d_depth; ++k)
        {
            HYPRE_StructVectorGetBoxValues(vectors[k], lower, upper, dst_data.getPointer(k));
        }
    }
    else
    {
        CellData<NDIM, double> hypre_data(box, 1, 0);
        for (unsigned int k = 0; k < d_depth; ++k)
        {
            HYPRE_StructVectorGetBoxValues(vectors[k], lower, upper, hypre_data.getPointer());
            dst_data.copyDepth(k, hypre_data, 0);
        }
    }
    return;
} // copyFromHypre

void
CCPoissonHypreLevelSolver::destroyHypreSolver()
{
    for (unsigned int k = 0; k < d_depth; ++k)
    {
        // Destroy the solver.
        if (d_solver_type == "PFMG")
        {
            HYPRE_StructPFMGDestroy(d_solvers[k]);
        }
        else if (d_solver_type == "SMG")
        {
            HYPRE_StructSMGDestroy(d_solvers[k]);
        }
        else if (d_solver_type == "PCG")
        {
            HYPRE_StructPCGDestroy(d_solvers[k]);
        }
        else if (d_solver_type == "GMRES")
        {
            HYPRE_StructGMRESDestroy(d_solvers[k]);
        }
        else if (d_solver_type == "FlexGMRES")
        {
            HYPRE_StructFlexGMRESDestroy(d_solvers[k]);
        }
        else if (d_solver_type == "LGMRES")
        {
            HYPRE_StructLGMRESDestroy(d_solvers[k]);
        }
        else if (d_solver_type == "BiCGSTAB")
        {
            HYPRE_StructBiCGSTABDestroy(d_solvers[k]);
        }

        // When using a Krylov method, destroy the preconditioner.
        if (d_solver_type == "PCG" || d_solver_type == "GMRES" || d_solver_type == "FlexGMRES" ||
            d_solver_type == "LGMRES" || d_solver_type == "BiCGSTAB")
        {
            if (d_precond_type == "PFMG")
            {
                HYPRE_StructPFMGDestroy(d_preconds[k]);
            }
            else if (d_precond_type == "SMG")
            {
                HYPRE_StructSMGDestroy(d_preconds[k]);
            }
            else if (d_precond_type == "Jacobi")
            {
                HYPRE_StructJacobiDestroy(d_preconds[k]);
            }
        }

        // Set the solver and preconditioner pointers to NULL.
        d_solvers[k] = NULL;
        d_preconds[k] = NULL;
    }
    return;
} // destroyHypreSolver

void
CCPoissonHypreLevelSolver::deallocateHypreData()
{
    if (d_grid) HYPRE_StructGridDestroy(d_grid);
    if (d_stencil) HYPRE_StructStencilDestroy(d_stencil);
    d_grid = NULL;
    d_stencil = NULL;
    for (unsigned int k = 0; k < d_depth; ++k)
    {
        if (d_matrices[k]) HYPRE_StructMatrixDestroy(d_matrices[k]);
        if (d_sol_vecs[k]) HYPRE_StructVectorDestroy(d_sol_vecs[k]);
        if (d_rhs_vecs[k]) HYPRE_StructVectorDestroy(d_rhs_vecs[k]);
        d_matrices[k] = NULL;
        d_sol_vecs[k] = NULL;
        d_rhs_vecs[k] = NULL;
    }
    return;
} // deallocateHypreData

/////////////////////////////// NAMESPACE ////////////////////////////////////

} // namespace IBTK

//////////////////////////////////////////////////////////////////////////////<|MERGE_RESOLUTION|>--- conflicted
+++ resolved
@@ -1217,11 +1217,7 @@
 
 void
 CCPoissonHypreLevelSolver::copyToHypre(const std::vector<HYPRE_StructVector>& vectors,
-<<<<<<< HEAD
-                                       const Pointer<CellData<NDIM, double> > src_data,
-=======
                                        const CellData<NDIM, double>& src_data,
->>>>>>> a9f86e58
                                        const Box<NDIM>& box)
 {
     Index<NDIM> lower = box.lower();
@@ -1246,11 +1242,7 @@
 } // copyToHypre
 
 void
-<<<<<<< HEAD
-CCPoissonHypreLevelSolver::copyFromHypre(Pointer<CellData<NDIM, double> > dst_data,
-=======
 CCPoissonHypreLevelSolver::copyFromHypre(CellData<NDIM, double>& dst_data,
->>>>>>> a9f86e58
                                          const std::vector<HYPRE_StructVector>& vectors,
                                          const Box<NDIM>& box)
 {
