--- conflicted
+++ resolved
@@ -729,11 +729,7 @@
 } // resetKSPPC
 
 void
-<<<<<<< HEAD
-PETScKrylovLinearSolver::resetKSPNullspace()
-=======
 PETScKrylovLinearSolver::resetMatNullspace()
->>>>>>> a9f86e58
 {
     if (!d_petsc_ksp) return;
     int ierr;
