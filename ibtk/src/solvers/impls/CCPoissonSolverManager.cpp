// Filename: CCPoissonSolverManager.cpp
// Created on 13 Aug 2012 by Boyce Griffith
//
// Copyright (c) 2002-2014, Boyce Griffith
// All rights reserved.
//
// Redistribution and use in source and binary forms, with or without
// modification, are permitted provided that the following conditions are met:
//
//    * Redistributions of source code must retain the above copyright notice,
//      this list of conditions and the following disclaimer.
//
//    * Redistributions in binary form must reproduce the above copyright
//      notice, this list of conditions and the following disclaimer in the
//      documentation and/or other materials provided with the distribution.
//
//    * Neither the name of The University of North Carolina nor the names of
//      its contributors may be used to endorse or promote products derived from
//      this software without specific prior written permission.
//
// THIS SOFTWARE IS PROVIDED BY THE COPYRIGHT HOLDERS AND CONTRIBUTORS "AS IS"
// AND ANY EXPRESS OR IMPLIED WARRANTIES, INCLUDING, BUT NOT LIMITED TO, THE
// IMPLIED WARRANTIES OF MERCHANTABILITY AND FITNESS FOR A PARTICULAR PURPOSE
// ARE DISCLAIMED. IN NO EVENT SHALL THE COPYRIGHT HOLDER OR CONTRIBUTORS BE
// LIABLE FOR ANY DIRECT, INDIRECT, INCIDENTAL, SPECIAL, EXEMPLARY, OR
// CONSEQUENTIAL DAMAGES (INCLUDING, BUT NOT LIMITED TO, PROCUREMENT OF
// SUBSTITUTE GOODS OR SERVICES; LOSS OF USE, DATA, OR PROFITS; OR BUSINESS
// INTERRUPTION) HOWEVER CAUSED AND ON ANY THEORY OF LIABILITY, WHETHER IN
// CONTRACT, STRICT LIABILITY, OR TORT (INCLUDING NEGLIGENCE OR OTHERWISE)
// ARISING IN ANY WAY OUT OF THE USE OF THIS SOFTWARE, EVEN IF ADVISED OF THE
// POSSIBILITY OF SUCH DAMAGE.

/////////////////////////////// INCLUDES /////////////////////////////////////

#include <stddef.h>
#include <map>
#include <ostream>
#include <string>
#include <utility>

#include "ibtk/CCLaplaceOperator.h"
#ifdef PETSC_HAVE_HYPRE
#include "ibtk/CCPoissonHypreLevelSolver.h"
#endif
#include "ibtk/CCPoissonPETScLevelSolver.h"
#include "ibtk/CCPoissonBoxRelaxationFACOperator.h"
#include "ibtk/CCPoissonLevelRelaxationFACOperator.h"
#include "ibtk/CCPoissonPointRelaxationFACOperator.h"
#include "ibtk/CCPoissonSolverManager.h"
#include "ibtk/KrylovLinearSolver.h"
#include "ibtk/LinearOperator.h"
#include "ibtk/LinearSolver.h"
#include "ibtk/PETScKrylovPoissonSolver.h"
#include "ibtk/PoissonSolver.h"
#include "ibtk/namespaces.h" // IWYU pragma: keep
#include "tbox/Database.h"
#include "tbox/PIO.h"
#include "tbox/Pointer.h"
#include "tbox/ShutdownRegistry.h"
#include "tbox/Utilities.h"

/////////////////////////////// NAMESPACE ////////////////////////////////////

namespace IBTK
{
/////////////////////////////// STATIC ///////////////////////////////////////

const std::string CCPoissonSolverManager::UNDEFINED = "UNDEFINED";
const std::string CCPoissonSolverManager::DEFAULT_KRYLOV_SOLVER = "DEFAULT_KRYLOV_SOLVER";
const std::string CCPoissonSolverManager::PETSC_KRYLOV_SOLVER = "PETSC_KRYLOV_SOLVER";
const std::string CCPoissonSolverManager::DEFAULT_FAC_PRECONDITIONER = "DEFAULT_FAC_PRECONDITIONER";
const std::string CCPoissonSolverManager::BOX_RELAXATION_FAC_PRECONDITIONER = "BOX_RELAXATION_FAC_PRECONDITIONER";
const std::string CCPoissonSolverManager::LEVEL_RELAXATION_FAC_PRECONDITIONER = "LEVEL_RELAXATION_FAC_PRECONDITIONER";
const std::string CCPoissonSolverManager::POINT_RELAXATION_FAC_PRECONDITIONER = "POINT_RELAXATION_FAC_PRECONDITIONER";
const std::string CCPoissonSolverManager::DEFAULT_LEVEL_SOLVER = "DEFAULT_LEVEL_SOLVER";
const std::string CCPoissonSolverManager::HYPRE_LEVEL_SOLVER = "HYPRE_LEVEL_SOLVER";
const std::string CCPoissonSolverManager::PETSC_LEVEL_SOLVER = "PETSC_LEVEL_SOLVER";

CCPoissonSolverManager* CCPoissonSolverManager::s_solver_manager_instance = NULL;
bool CCPoissonSolverManager::s_registered_callback = false;
unsigned char CCPoissonSolverManager::s_shutdown_priority = 200;

CCPoissonSolverManager*
CCPoissonSolverManager::getManager()
{
    if (!s_solver_manager_instance)
    {
        s_solver_manager_instance = new CCPoissonSolverManager();
    }
    if (!s_registered_callback)
    {
        ShutdownRegistry::registerShutdownRoutine(freeManager, s_shutdown_priority);
        s_registered_callback = true;
    }
    return s_solver_manager_instance;
} // getManager

void
CCPoissonSolverManager::freeManager()
{
    delete s_solver_manager_instance;
    s_solver_manager_instance = NULL;
    return;
} // freeManager

namespace
{
Pointer<PoissonSolver>
allocate_petsc_krylov_solver(const std::string& object_name,
                             Pointer<Database> input_db,
                             const std::string& default_options_prefix)
{
    Pointer<PETScKrylovPoissonSolver> krylov_solver =
        new PETScKrylovPoissonSolver(object_name, input_db, default_options_prefix);
    krylov_solver->setOperator(new CCLaplaceOperator(object_name + "::CCLaplaceOperator"));
    return krylov_solver;
} // allocate_petsc_krylov_solver
}

/////////////////////////////// PUBLIC ///////////////////////////////////////

Pointer<PoissonSolver>
CCPoissonSolverManager::allocateSolver(const std::string& solver_type,
                                       const std::string& solver_object_name,
                                       Pointer<Database> solver_input_db,
                                       const std::string& solver_default_options_prefix) const
{
    std::map<std::string, SolverMaker>::const_iterator it = d_solver_maker_map.find(solver_type);
    if (it == d_solver_maker_map.end())
    {
        TBOX_ERROR("CCPoissonSolverManager::allocateSolver():\n"
                   << "  unrecognized solver type: "
                   << solver_type
                   << "\n");
    }
    return (it->second)(solver_object_name, solver_input_db, solver_default_options_prefix);
} // allocateSolver

Pointer<PoissonSolver>
CCPoissonSolverManager::allocateSolver(const std::string& solver_type,
                                       const std::string& solver_object_name,
                                       Pointer<Database> solver_input_db,
                                       const std::string& solver_default_options_prefix,
                                       const std::string& precond_type,
                                       const std::string& precond_object_name,
                                       Pointer<Database> precond_input_db,
                                       const std::string& precond_default_options_prefix) const
{
    Pointer<PoissonSolver> solver =
        allocateSolver(solver_type, solver_object_name, solver_input_db, solver_default_options_prefix);
    Pointer<KrylovLinearSolver> p_solver = solver;
    if (p_solver)
    {
        p_solver->setPreconditioner(
            allocateSolver(precond_type, precond_object_name, precond_input_db, precond_default_options_prefix));
    }
    return solver;
} // allocateSolver

void
CCPoissonSolverManager::registerSolverFactoryFunction(const std::string& solver_type, SolverMaker solver_maker)
{
    if (d_solver_maker_map.find(solver_type) != d_solver_maker_map.end())
    {
        pout << "CCPoissonSolverManager::registerSolverFactoryFunction():\n"
             << "  NOTICE: overriding initialization function for solver_type = " << solver_type << "\n";
    }
    d_solver_maker_map[solver_type] = solver_maker;
    return;
} // registerSolverFactoryFunction

/////////////////////////////// PROTECTED ////////////////////////////////////

CCPoissonSolverManager::CCPoissonSolverManager() : d_solver_maker_map()
{
    registerSolverFactoryFunction(DEFAULT_KRYLOV_SOLVER, allocate_petsc_krylov_solver);
    registerSolverFactoryFunction(PETSC_KRYLOV_SOLVER, allocate_petsc_krylov_solver);
    registerSolverFactoryFunction(DEFAULT_FAC_PRECONDITIONER, CCPoissonPointRelaxationFACOperator::allocate_solver);
    registerSolverFactoryFunction(BOX_RELAXATION_FAC_PRECONDITIONER,
                                  CCPoissonBoxRelaxationFACOperator::allocate_solver);
    registerSolverFactoryFunction(LEVEL_RELAXATION_FAC_PRECONDITIONER,
                                  CCPoissonLevelRelaxationFACOperator::allocate_solver);
    registerSolverFactoryFunction(POINT_RELAXATION_FAC_PRECONDITIONER,
                                  CCPoissonPointRelaxationFACOperator::allocate_solver);
<<<<<<< HEAD
    registerSolverFactoryFunction(DEFAULT_LEVEL_SOLVER, CCPoissonHypreLevelSolver::allocate_solver);
    registerSolverFactoryFunction(HYPRE_LEVEL_SOLVER, CCPoissonHypreLevelSolver::allocate_solver);
    registerSolverFactoryFunction(PETSC_LEVEL_SOLVER, CCPoissonPETScLevelSolver::allocate_solver);
=======
    registerSolverFactoryFunction(DEFAULT_LEVEL_SOLVER,
                                  CCPoissonPETScLevelSolver::allocate_solver);
#ifdef PETSC_HAVE_HYPRE
    registerSolverFactoryFunction(HYPRE_LEVEL_SOLVER,
                                  CCPoissonHypreLevelSolver::allocate_solver);
#endif
    registerSolverFactoryFunction(PETSC_LEVEL_SOLVER,
                                  CCPoissonPETScLevelSolver::allocate_solver);
>>>>>>> 31649ed9
    return;
} // CCPoissonSolverManager

CCPoissonSolverManager::~CCPoissonSolverManager()
{
    // intentionally blank
    return;
} // ~CCPoissonSolverManager

/////////////////////////////// PRIVATE //////////////////////////////////////

//////////////////////////////////////////////////////////////////////////////

} // namespace IBTK

//////////////////////////////////////////////////////////////////////////////<|MERGE_RESOLUTION|>--- conflicted
+++ resolved
@@ -182,20 +182,11 @@
                                   CCPoissonLevelRelaxationFACOperator::allocate_solver);
     registerSolverFactoryFunction(POINT_RELAXATION_FAC_PRECONDITIONER,
                                   CCPoissonPointRelaxationFACOperator::allocate_solver);
-<<<<<<< HEAD
     registerSolverFactoryFunction(DEFAULT_LEVEL_SOLVER, CCPoissonHypreLevelSolver::allocate_solver);
+#ifdef PETSC_HAVE_HYPRE
     registerSolverFactoryFunction(HYPRE_LEVEL_SOLVER, CCPoissonHypreLevelSolver::allocate_solver);
+#endif
     registerSolverFactoryFunction(PETSC_LEVEL_SOLVER, CCPoissonPETScLevelSolver::allocate_solver);
-=======
-    registerSolverFactoryFunction(DEFAULT_LEVEL_SOLVER,
-                                  CCPoissonPETScLevelSolver::allocate_solver);
-#ifdef PETSC_HAVE_HYPRE
-    registerSolverFactoryFunction(HYPRE_LEVEL_SOLVER,
-                                  CCPoissonHypreLevelSolver::allocate_solver);
-#endif
-    registerSolverFactoryFunction(PETSC_LEVEL_SOLVER,
-                                  CCPoissonPETScLevelSolver::allocate_solver);
->>>>>>> 31649ed9
     return;
 } // CCPoissonSolverManager
 
