--- conflicted
+++ resolved
@@ -836,15 +836,8 @@
                 }
                 elem->point(k) = X;
             }
-<<<<<<< HEAD
-            Box<NDIM> box(IndexUtilities::getCellIndex(
-                              &X_min[0], patch_x_lower, patch_x_upper, patch_dx, patch_lower, patch_upper),
-                          IndexUtilities::getCellIndex(
-                              &X_max[0], patch_x_lower, patch_x_upper, patch_dx, patch_lower, patch_upper));
-=======
             Box<NDIM> box(IndexUtilities::getCellIndex(&X_min[0], grid_geom, ratio),
                           IndexUtilities::getCellIndex(&X_max[0], grid_geom, ratio));
->>>>>>> a9f86e58
             box.grow(IntVector<NDIM>(1));
             box = box * patch_box;
 
@@ -1297,15 +1290,8 @@
                 }
                 elem->point(k) = X_node_cache[k];
             }
-<<<<<<< HEAD
-            Box<NDIM> box(IndexUtilities::getCellIndex(
-                              &X_min[0], patch_x_lower, patch_x_upper, patch_dx, patch_lower, patch_upper),
-                          IndexUtilities::getCellIndex(
-                              &X_max[0], patch_x_lower, patch_x_upper, patch_dx, patch_lower, patch_upper));
-=======
             Box<NDIM> box(IndexUtilities::getCellIndex(&X_min[0], grid_geom, ratio),
                           IndexUtilities::getCellIndex(&X_max[0], grid_geom, ratio));
->>>>>>> a9f86e58
             box.grow(IntVector<NDIM>(1));
             box = box * patch_box;
 
@@ -1968,12 +1954,7 @@
                 for (unsigned int qp = 0; qp < qrule->n_points(); ++qp)
                 {
                     interpolate(&X_qp[0], qp, X_node, phi);
-<<<<<<< HEAD
-                    const Index<NDIM> i = IndexUtilities::getCellIndex(
-                        X_qp, patch_x_lower, patch_x_upper, patch_dx, patch_lower, patch_upper);
-=======
                     const Index<NDIM> i = IndexUtilities::getCellIndex(X_qp, grid_geom, ratio);
->>>>>>> a9f86e58
                     tag_data->fill(1, Box<NDIM>(i - Index<NDIM>(1), i + Index<NDIM>(1)));
                 }
             }
@@ -2215,12 +2196,7 @@
                 for (unsigned int qp = 0; qp < qrule->n_points(); ++qp)
                 {
                     interpolate(&X_qp[0], qp, X_node, phi);
-<<<<<<< HEAD
-                    const Index<NDIM> i = IndexUtilities::getCellIndex(
-                        X_qp, patch_x_lower, patch_x_upper, patch_dx, patch_lower, patch_upper);
-=======
                     const Index<NDIM> i = IndexUtilities::getCellIndex(X_qp, grid_geom, ratio);
->>>>>>> a9f86e58
                     if (patch_box.contains(i)) (*qp_count_data)(i) += 1.0;
                 }
             }
@@ -2448,12 +2424,7 @@
                 for (unsigned int qp = 0; qp < qrule->n_points() && !found_qp; ++qp)
                 {
                     interpolate(&X_qp[0], qp, X_node, phi);
-<<<<<<< HEAD
-                    const Index<NDIM> i = IndexUtilities::getCellIndex(
-                        X_qp, patch_x_lower, patch_x_upper, patch_dx, patch_lower, patch_upper);
-=======
                     const Index<NDIM> i = IndexUtilities::getCellIndex(X_qp, grid_geom, ratio);
->>>>>>> a9f86e58
                     if (ghost_box.contains(i))
                     {
                         local_elems.insert(elem);
