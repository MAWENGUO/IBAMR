--- conflicted
+++ resolved
@@ -102,54 +102,16 @@
 }
 
 void
-<<<<<<< HEAD
-PoissonUtilities::computeCCMatrixCoefficients(Pointer<Patch<NDIM> > patch,
-                                              CellData<NDIM, double>& matrix_coefficients,
-                                              const std::vector<Index<NDIM> >& stencil,
-                                              const PoissonSpecifications& poisson_spec,
-                                              RobinBcCoefStrategy<NDIM>* bc_coef,
-                                              double data_time)
-{
-    computeCCMatrixCoefficients(patch,
-                                matrix_coefficients,
-                                stencil,
-                                poisson_spec,
-                                std::vector<RobinBcCoefStrategy<NDIM>*>(1, bc_coef),
-                                data_time);
-    return;
-} // computeCCMatrixCoefficients
-
-void
-PoissonUtilities::computeCCComplexMatrixCoefficients(Pointer<Patch<NDIM> > patch,
-                                                     CellData<NDIM, double>& matrix_coefficients,
-                                                     const std::vector<Index<NDIM> >& stencil,
-                                                     const PoissonSpecifications& poisson_spec_real,
-                                                     const PoissonSpecifications& poisson_spec_imag,
-                                                     RobinBcCoefStrategy<NDIM>* bc_coef,
-                                                     double data_time)
-=======
 PoissonUtilities::computeMatrixCoefficients(CellData<NDIM, double>& matrix_coefficients,
                                             Pointer<Patch<NDIM> > patch,
                                             const std::vector<Index<NDIM> >& stencil,
                                             const PoissonSpecifications& poisson_spec,
                                             RobinBcCoefStrategy<NDIM>* bc_coef,
                                             double data_time)
->>>>>>> 8b34989a
 {
     std::vector<RobinBcCoefStrategy<NDIM>*> bc_coefs(1, bc_coef);
     computeMatrixCoefficients(matrix_coefficients, patch, stencil, poisson_spec, bc_coefs, data_time);
     return;
-<<<<<<< HEAD
-} // computeCCComplexMatrixCoefficients
-
-void
-PoissonUtilities::computeCCMatrixCoefficients(Pointer<Patch<NDIM> > patch,
-                                              CellData<NDIM, double>& matrix_coefficients,
-                                              const std::vector<Index<NDIM> >& stencil,
-                                              const PoissonSpecifications& poisson_spec,
-                                              const std::vector<RobinBcCoefStrategy<NDIM>*>& bc_coefs,
-                                              double data_time)
-=======
 }
 
 void
@@ -159,7 +121,6 @@
                                             const PoissonSpecifications& poisson_spec,
                                             const std::vector<RobinBcCoefStrategy<NDIM>*>& bc_coefs,
                                             double data_time)
->>>>>>> 8b34989a
 {
     const int stencil_sz = static_cast<int>(stencil.size());
 #if !defined(NDEBUG)
@@ -355,362 +316,6 @@
         }
     }
     return;
-<<<<<<< HEAD
-} // computeCCMatrixCoefficients
-
-void
-PoissonUtilities::computeCCComplexMatrixCoefficients(Pointer<Patch<NDIM> > patch,
-                                                     CellData<NDIM, double>& matrix_coefficients,
-                                                     const std::vector<Index<NDIM> >& stencil,
-                                                     const PoissonSpecifications& poisson_spec_real,
-                                                     const PoissonSpecifications& poisson_spec_imag,
-                                                     const std::vector<RobinBcCoefStrategy<NDIM>*>& bc_coefs,
-                                                     double data_time)
-{
-    const int stencil_sz = static_cast<int>(stencil.size());
-#if !defined(NDEBUG)
-    TBOX_ASSERT(stencil_sz == 2 * NDIM + 1);
-#endif
-    std::map<Index<NDIM>, int, IndexComp> stencil_map;
-    for (int k = 0; k < stencil_sz; ++k)
-    {
-        stencil_map[stencil[k]] = k;
-    }
-#if !defined(NDEBUG)
-    TBOX_ASSERT(stencil_map.find(Index<NDIM>(0)) != stencil_map.end());
-    for (unsigned int axis = 0; axis < NDIM; ++axis)
-    {
-        Index<NDIM> ilower(0), iupper(0);
-        ilower(axis) = -1;
-        iupper(axis) = +1;
-        TBOX_ASSERT(stencil_map.find(ilower) != stencil_map.end());
-        TBOX_ASSERT(stencil_map.find(iupper) != stencil_map.end());
-    }
-#endif
-    const int stencil_index_diag = stencil_map[Index<NDIM>(0)];
-    boost::array<int, NDIM> stencil_index_lower, stencil_index_upper;
-    for (unsigned int axis = 0; axis < NDIM; ++axis)
-    {
-        Index<NDIM> ilower(0), iupper(0);
-        ilower(axis) = -1;
-        iupper(axis) = +1;
-        stencil_index_lower[axis] = stencil_map[ilower];
-        stencil_index_upper[axis] = stencil_map[iupper];
-    }
-    const int depth = static_cast<int>(bc_coefs.size());
-#if !defined(NDEBUG)
-    TBOX_ASSERT(depth >= 2 && depth % 2 == 0);
-    TBOX_ASSERT(matrix_coefficients.getDepth() == depth * stencil_sz * 2);
-#endif
-    const Box<NDIM>& patch_box = patch->getBox();
-    CellData<NDIM, double> diagonal(patch_box, 2 * depth, IntVector<NDIM>(0));
-    SideData<NDIM, double> off_diagonal(patch_box, 2 * depth, IntVector<NDIM>(0));
-
-    CellData<NDIM, double> negC_imag(patch_box, 1, IntVector<NDIM>(0));
-    SideData<NDIM, double> negD_imag(patch_box, 1, IntVector<NDIM>(0));
-
-    if (!poisson_spec_imag.cIsZero() && !poisson_spec_imag.cIsConstant())
-    {
-        negC_imag.copy(*patch->getPatchData(poisson_spec_imag.getCPatchDataId()));
-    }
-    else
-    {
-        if (poisson_spec_imag.cIsZero())
-            negC_imag.fillAll(0.0);
-        else
-            negC_imag.fillAll(poisson_spec_imag.getCConstant());
-    }
-    if (!poisson_spec_imag.dIsConstant())
-    {
-        negD_imag.copy(*patch->getPatchData(poisson_spec_imag.getDPatchDataId()));
-    }
-    else
-    {
-        negD_imag.fill(poisson_spec_imag.getDConstant());
-    }
-
-    ArrayDataBasicOps<NDIM, double> array_ops;
-    Pointer<CartesianPatchGeometry<NDIM> > pgeom = patch->getPatchGeometry();
-    const double* const dx = pgeom->getDx();
-
-    array_ops.scale(negC_imag.getArrayData(), -1.0, negC_imag.getArrayData(), patch_box);
-    for (unsigned int axis = 0; axis < NDIM; ++axis)
-    {
-        Box<NDIM> side_box = SideGeometry<NDIM>::toSideBox(patch_box, axis);
-        array_ops.scale(negD_imag.getArrayData(axis), -1.0, negD_imag.getArrayData(axis), side_box);
-    }
-
-    // Compute all off-diagonal matrix coefficients for all cell sides,
-    // including those that touch the physical boundary; however, do not yet
-    // take physical boundary conditions into account.  Boundary conditions are
-    // handled subsequently.
-
-    for (int d = 0; d < depth; d = d + 2)
-    {
-        if (!poisson_spec_real.dIsConstant())
-        {
-            off_diagonal.copyDepth(
-                2 * d,
-                dynamic_cast<SideData<NDIM, double>&>(*patch->getPatchData(poisson_spec_real.getDPatchDataId())),
-                0);
-            off_diagonal.copyDepth(
-                2 * d + 3,
-                dynamic_cast<SideData<NDIM, double>&>(*patch->getPatchData(poisson_spec_real.getDPatchDataId())),
-                0);
-        }
-        else
-        {
-            off_diagonal.fill(poisson_spec_real.getDConstant(), 2 * d);
-            off_diagonal.fill(poisson_spec_real.getDConstant(), 2 * d + 3);
-        }
-
-        off_diagonal.copyDepth(2 * d + 1, negD_imag, 0);
-        if (!poisson_spec_imag.dIsConstant())
-        {
-            off_diagonal.copyDepth(
-                2 * d + 2,
-                dynamic_cast<SideData<NDIM, double>&>(*patch->getPatchData(poisson_spec_imag.getDPatchDataId())),
-                0);
-        }
-        else
-        {
-            off_diagonal.fill(poisson_spec_imag.getDConstant(), 2 * d + 2);
-        }
-    }
-
-    for (unsigned int axis = 0; axis < NDIM; ++axis)
-    {
-        Box<NDIM> side_box = SideGeometry<NDIM>::toSideBox(patch_box, axis);
-        array_ops.scale(
-            off_diagonal.getArrayData(axis), 1.0 / (dx[axis] * dx[axis]), off_diagonal.getArrayData(axis), side_box);
-    }
-
-    // Compute all diagonal matrix coefficients for all cells, including those
-    // that are adjacent to the physical boundary; however, do not yet take
-    // physical boundary conditions into account.  Boundary conditions are
-    // handled subsequently.
-    for (int d = 0; d < depth; d = d + 2)
-    {
-        if (!poisson_spec_real.cIsZero() && !poisson_spec_real.cIsConstant())
-        {
-            diagonal.copyDepth(
-                2 * d,
-                dynamic_cast<CellData<NDIM, double>&>(*patch->getPatchData(poisson_spec_real.getCPatchDataId())),
-                0);
-            diagonal.copyDepth(
-                2 * d + 3,
-                dynamic_cast<CellData<NDIM, double>&>(*patch->getPatchData(poisson_spec_real.getCPatchDataId())),
-                0);
-        }
-        else
-        {
-            if (poisson_spec_real.cIsZero())
-            {
-                diagonal.fill(0.0, 2 * d);
-                diagonal.fill(0.0, 2 * d + 3);
-            }
-            else
-            {
-                diagonal.fill(poisson_spec_real.getCConstant(), 2 * d);
-                diagonal.fill(poisson_spec_real.getCConstant(), 2 * d + 3);
-            }
-        }
-
-        diagonal.copyDepth(2 * d + 1, negC_imag, 0);
-        if (!poisson_spec_imag.cIsZero() && !poisson_spec_imag.cIsConstant())
-        {
-            diagonal.copyDepth(
-                2 * d + 2,
-                dynamic_cast<CellData<NDIM, double>&>(*patch->getPatchData(poisson_spec_imag.getCPatchDataId())),
-                0);
-        }
-        else
-        {
-            if (poisson_spec_imag.cIsZero())
-                diagonal.fill(0.0, 2 * d + 2);
-            else
-                diagonal.fill(poisson_spec_real.getCConstant(), 2 * d + 2);
-        }
-    }
-
-    for (int d = 0; d < 2 * depth; ++d)
-    {
-        for (Box<NDIM>::Iterator b(patch_box); b; b++)
-        {
-            const Index<NDIM>& i = b();
-            for (unsigned int axis = 0; axis < NDIM; ++axis)
-            {
-                const SideIndex<NDIM> ilower(i, axis, SideIndex<NDIM>::Lower);
-                diagonal(i, d) -= off_diagonal(ilower, d);
-                const SideIndex<NDIM> iupper(i, axis, SideIndex<NDIM>::Upper);
-                diagonal(i, d) -= off_diagonal(iupper, d);
-            }
-        }
-    }
-
-    // Modify matrix coefficients to account for physical boundary conditions.
-    const Array<BoundaryBox<NDIM> > physical_codim1_boxes =
-        PhysicalBoundaryUtilities::getPhysicalBoundaryCodim1Boxes(*patch);
-    const int n_physical_codim1_boxes = physical_codim1_boxes.size();
-    for (int n = 0; n < n_physical_codim1_boxes; ++n)
-    {
-        const BoundaryBox<NDIM>& bdry_box = physical_codim1_boxes[n];
-        const BoundaryBox<NDIM> trimmed_bdry_box = PhysicalBoundaryUtilities::trimBoundaryCodim1Box(bdry_box, *patch);
-        const Box<NDIM> bc_coef_box = PhysicalBoundaryUtilities::makeSideBoundaryCodim1Box(trimmed_bdry_box);
-
-        std::vector<Pointer<ArrayData<NDIM, double> > > acoef_data(depth), bcoef_data(depth), gcoef_data(depth);
-        for (int d = 0; d < depth; ++d)
-        {
-            acoef_data[d] = new ArrayData<NDIM, double>(bc_coef_box, 1);
-            bcoef_data[d] = new ArrayData<NDIM, double>(bc_coef_box, 1);
-            gcoef_data[d] = new ArrayData<NDIM, double>(bc_coef_box, 1);
-            static const bool homogeneous_bc = true;
-            ExtendedRobinBcCoefStrategy* extended_bc_coef = dynamic_cast<ExtendedRobinBcCoefStrategy*>(bc_coefs[d]);
-            if (extended_bc_coef)
-            {
-                extended_bc_coef->clearTargetPatchDataIndex();
-                extended_bc_coef->setHomogeneousBc(homogeneous_bc);
-            }
-            bc_coefs[d]->setBcCoefs(
-                acoef_data[d], bcoef_data[d], gcoef_data[d], NULL, *patch, trimmed_bdry_box, data_time);
-            if (homogeneous_bc && !extended_bc_coef) gcoef_data[d]->fillAll(0.0);
-        }
-
-        for (int d = 0; d < depth; d = d + 2)
-        {
-            const unsigned int location_index = bdry_box.getLocationIndex();
-            const unsigned int bdry_normal_axis = location_index / 2;
-            const bool bdry_lower_side = (location_index % 2) == 0;
-            const bool bdry_upper_side = (location_index % 2) != 0;
-
-            // Modify the diagonal and off-diagonal entries to account for
-            // homogeneous boundary conditions.
-            //
-            // Here, we follow the same linear extrapolation approach
-            // implemented in class CartesianRobinBcHelper.  Namely, with u_i
-            // denoting the interior cell, u_o denoting the ghost cell, and u_b
-            // and u_n denoting the value and normal derivative of u at the
-            // boundary,
-            //
-            //     u_b = (u_i + u_o)/2   and   u_n = (u_o - u_i)/h
-            //
-            // Now, if
-            //
-            //     a*u_b + b*u_n = 0
-            //
-            // then
-            //
-            //     u_o = -((a*h - 2*b)/(a*h + 2*b))*u_i
-            for (Box<NDIM>::Iterator b(bc_coef_box); b; b++)
-            {
-                const Index<NDIM>& i_s_bdry = b();
-                const double& areal = (*acoef_data[d])(i_s_bdry, 0);
-                const double& breal = (*bcoef_data[d])(i_s_bdry, 0);
-                const double& aimag = (*acoef_data[d + 1])(i_s_bdry, 0);
-                const double& bimag = (*bcoef_data[d + 1])(i_s_bdry, 0);
-
-                const double& h = dx[bdry_normal_axis];
-
-                // i_s_bdry: side index located on physical boundary
-                //
-                // i_c_intr: cell index located adjacent to physical boundary
-                // in the patch interior
-                Index<NDIM> i_c_intr = i_s_bdry;
-                if (bdry_upper_side)
-                {
-                    i_c_intr(bdry_normal_axis) -= 1;
-                }
-
-                if (bdry_lower_side)
-                {
-                    const SideIndex<NDIM> ilower(i_c_intr, bdry_normal_axis, SideIndex<NDIM>::Lower);
-
-                    diagonal(i_c_intr, 2 * d) +=
-                        off_diagonal(ilower, 2 * d) * (-(areal * h - 2.0 * breal) / (areal * h + 2.0 * breal));
-                    off_diagonal(ilower, 2 * d) = 0.0;
-
-                    diagonal(i_c_intr, 2 * d + 1) +=
-                        off_diagonal(ilower, 2 * d + 1) * (-(aimag * h - 2.0 * bimag) / (aimag * h + 2.0 * bimag));
-                    off_diagonal(ilower, 2 * d + 1) = 0.0;
-
-                    diagonal(i_c_intr, 2 * d + 2) +=
-                        off_diagonal(ilower, 2 * d + 2) * (-(areal * h - 2.0 * breal) / (areal * h + 2.0 * breal));
-                    off_diagonal(ilower, 2 * d + 2) = 0.0;
-
-                    diagonal(i_c_intr, 2 * d + 3) +=
-                        off_diagonal(ilower, 2 * d + 3) * (-(aimag * h - 2.0 * bimag) / (aimag * h + 2.0 * bimag));
-                    off_diagonal(ilower, 2 * d + 3) = 0.0;
-                }
-
-                if (bdry_upper_side)
-                {
-                    const SideIndex<NDIM> iupper(i_c_intr, bdry_normal_axis, SideIndex<NDIM>::Upper);
-
-                    diagonal(i_c_intr, 2 * d) +=
-                        off_diagonal(iupper, 2 * d) * (-(areal * h - 2.0 * breal) / (areal * h + 2.0 * breal));
-                    off_diagonal(iupper, 2 * d) = 0.0;
-
-                    diagonal(i_c_intr, 2 * d + 1) +=
-                        off_diagonal(iupper, 2 * d + 1) * (-(aimag * h - 2.0 * bimag) / (aimag * h + 2.0 * bimag));
-                    off_diagonal(iupper, 2 * d + 1) = 0.0;
-
-                    diagonal(i_c_intr, 2 * d + 2) +=
-                        off_diagonal(iupper, 2 * d + 2) * (-(areal * h - 2.0 * breal) / (areal * h + 2.0 * breal));
-                    off_diagonal(iupper, 2 * d + 2) = 0.0;
-
-                    diagonal(i_c_intr, 2 * d + 3) +=
-                        off_diagonal(iupper, 2 * d + 3) * (-(aimag * h - 2.0 * bimag) / (aimag * h + 2.0 * bimag));
-                    off_diagonal(iupper, 2 * d + 3) = 0.0;
-                }
-            }
-        }
-    }
-
-    // Setup the matrix coefficients.
-    for (int d = 0; d < depth; d = d + 2)
-    {
-        const unsigned int offset = static_cast<unsigned int>(d * stencil_sz * 2);
-        for (Box<NDIM>::Iterator b(patch_box); b; b++)
-        {
-            const Index<NDIM>& i = b();
-            matrix_coefficients(i, offset + stencil_index_diag) = diagonal(i, 2 * d);
-            matrix_coefficients(i, offset + stencil_index_diag + stencil_sz) = diagonal(i, 2 * d + 1);
-            matrix_coefficients(i, offset + stencil_index_diag + 2 * stencil_sz) = diagonal(i, 2 * d + 2);
-            matrix_coefficients(i, offset + stencil_index_diag + 3 * stencil_sz) = diagonal(i, 2 * d + 3);
-
-            for (unsigned int axis = 0; axis < NDIM; ++axis)
-            {
-                const SideIndex<NDIM> ilower(i, axis, SideIndex<NDIM>::Lower);
-                matrix_coefficients(i, offset + stencil_index_lower[axis]) = off_diagonal(ilower, 2 * d);
-                matrix_coefficients(i, offset + stencil_index_lower[axis] + stencil_sz) =
-                    off_diagonal(ilower, 2 * d + 1);
-                matrix_coefficients(i, offset + stencil_index_lower[axis] + 2 * stencil_sz) =
-                    off_diagonal(ilower, 2 * d + 2);
-                matrix_coefficients(i, offset + stencil_index_lower[axis] + 3 * stencil_sz) =
-                    off_diagonal(ilower, 2 * d + 3);
-
-                const SideIndex<NDIM> iupper(i, axis, SideIndex<NDIM>::Upper);
-                matrix_coefficients(i, offset + stencil_index_upper[axis]) = off_diagonal(iupper, 2 * d);
-                matrix_coefficients(i, offset + stencil_index_upper[axis] + stencil_sz) =
-                    off_diagonal(iupper, 2 * d + 1);
-                matrix_coefficients(i, offset + stencil_index_upper[axis] + 2 * stencil_sz) =
-                    off_diagonal(iupper, 2 * d + 2);
-                matrix_coefficients(i, offset + stencil_index_upper[axis] + 3 * stencil_sz) =
-                    off_diagonal(iupper, 2 * d + 3);
-            }
-        }
-    }
-    return;
-} // computeCCComplexMatrixCoefficients
-
-void
-PoissonUtilities::computeSCMatrixCoefficients(Pointer<Patch<NDIM> > patch,
-                                              SideData<NDIM, double>& matrix_coefficients,
-                                              const std::vector<Index<NDIM> >& stencil,
-                                              const PoissonSpecifications& poisson_spec,
-                                              const std::vector<RobinBcCoefStrategy<NDIM>*>& bc_coefs,
-                                              double data_time)
-=======
 }
 
 void
@@ -720,7 +325,6 @@
                                             const PoissonSpecifications& poisson_spec,
                                             const std::vector<RobinBcCoefStrategy<NDIM>*>& bc_coefs,
                                             double data_time)
->>>>>>> 8b34989a
 {
 #if !defined(NDEBUG)
     TBOX_ASSERT(bc_coefs.size() == NDIM);
@@ -1028,17 +632,6 @@
         }
     }
     return;
-<<<<<<< HEAD
-} // computeSCMatrixCoefficients
-
-void
-PoissonUtilities::adjustCCBoundaryRhsEntries(Pointer<Patch<NDIM> > patch,
-                                             CellData<NDIM, double>& rhs_data,
-                                             const PoissonSpecifications& poisson_spec,
-                                             RobinBcCoefStrategy<NDIM>* bc_coef,
-                                             double data_time,
-                                             bool homogeneous_bc)
-=======
 }
 
 void
@@ -1048,22 +641,10 @@
                                               RobinBcCoefStrategy<NDIM>* bc_coef,
                                               double data_time,
                                               bool homogeneous_bc)
->>>>>>> 8b34989a
 {
     std::vector<RobinBcCoefStrategy<NDIM>*> bc_coefs(1, bc_coef);
     adjustRHSAtPhysicalBoundary(rhs_data, patch, poisson_spec, bc_coefs, data_time, homogeneous_bc);
     return;
-<<<<<<< HEAD
-} // adjustCCBoundaryRhsEntries
-
-void
-PoissonUtilities::adjustCCBoundaryRhsEntries(Pointer<Patch<NDIM> > patch,
-                                             CellData<NDIM, double>& rhs_data,
-                                             const PoissonSpecifications& poisson_spec,
-                                             const std::vector<RobinBcCoefStrategy<NDIM>*>& bc_coefs,
-                                             double data_time,
-                                             bool homogeneous_bc)
-=======
 }
 
 void
@@ -1073,7 +654,6 @@
                                               const std::vector<RobinBcCoefStrategy<NDIM>*>& bc_coefs,
                                               double data_time,
                                               bool homogeneous_bc)
->>>>>>> 8b34989a
 {
     const int depth = rhs_data.getDepth();
 #if !defined(NDEBUG)
@@ -1164,165 +744,6 @@
         }
     }
     return;
-<<<<<<< HEAD
-} // adjustCCBoundaryRhsEntries
-
-void
-PoissonUtilities::adjustCCComplexBoundaryRhsEntries(Pointer<Patch<NDIM> > patch,
-                                                    CellData<NDIM, double>& rhs_data,
-                                                    const PoissonSpecifications& poisson_spec_real,
-                                                    const PoissonSpecifications& poisson_spec_imag,
-                                                    RobinBcCoefStrategy<NDIM>* bc_coef,
-                                                    double data_time,
-                                                    bool homogeneous_bc)
-{
-    adjustCCComplexBoundaryRhsEntries(patch,
-                                      rhs_data,
-                                      poisson_spec_real,
-                                      poisson_spec_imag,
-                                      std::vector<RobinBcCoefStrategy<NDIM>*>(2, bc_coef),
-                                      data_time,
-                                      homogeneous_bc);
-    return;
-} // adjustCCComplexBoundaryRhsEntries
-
-void
-PoissonUtilities::adjustCCComplexBoundaryRhsEntries(Pointer<Patch<NDIM> > patch,
-                                                    CellData<NDIM, double>& rhs_data,
-                                                    const PoissonSpecifications& poisson_spec_real,
-                                                    const PoissonSpecifications& poisson_spec_imag,
-                                                    const std::vector<RobinBcCoefStrategy<NDIM>*>& bc_coefs,
-                                                    double data_time,
-                                                    bool homogeneous_bc)
-{
-    const int depth = static_cast<int>(bc_coefs.size());
-#if !defined(NDEBUG)
-    TBOX_ASSERT(depth >= 2 && depth % 2 == 0);
-    TBOX_ASSERT(rhs_data.getDepth() == depth);
-#endif
-
-    const Box<NDIM>& patch_box = patch->getBox();
-    OutersideData<NDIM, double> D_data_real(patch_box, 1);
-    OutersideData<NDIM, double> D_data_imag(patch_box, 1);
-    if (!poisson_spec_real.dIsConstant())
-    {
-        D_data_real.copy(*patch->getPatchData(poisson_spec_real.getDPatchDataId()));
-    }
-    else
-    {
-        D_data_real.fillAll(poisson_spec_real.getDConstant());
-    }
-
-    if (!poisson_spec_imag.dIsConstant())
-    {
-        D_data_imag.copy(*patch->getPatchData(poisson_spec_imag.getDPatchDataId()));
-    }
-    else
-    {
-        D_data_imag.fillAll(poisson_spec_imag.getDConstant());
-    }
-
-    Pointer<CartesianPatchGeometry<NDIM> > pgeom = patch->getPatchGeometry();
-    const double* const dx = pgeom->getDx();
-    const Array<BoundaryBox<NDIM> > codim1_boxes = PhysicalBoundaryUtilities::getPhysicalBoundaryCodim1Boxes(*patch);
-
-    // Modify the rhs entries to account for inhomogeneous boundary conditions.
-    const int n_bdry_boxes = codim1_boxes.size();
-    for (int n = 0; n < n_bdry_boxes; ++n)
-    {
-        const BoundaryBox<NDIM>& bdry_box = codim1_boxes[n];
-        const BoundaryBox<NDIM> trimmed_bdry_box = PhysicalBoundaryUtilities::trimBoundaryCodim1Box(bdry_box, *patch);
-        const Box<NDIM> bc_coef_box = PhysicalBoundaryUtilities::makeSideBoundaryCodim1Box(trimmed_bdry_box);
-
-        std::vector<Pointer<ArrayData<NDIM, double> > > acoef_data(depth), bcoef_data(depth), gcoef_data(depth);
-        for (int d = 0; d < depth; ++d)
-        {
-            acoef_data[d] = new ArrayData<NDIM, double>(bc_coef_box, 1);
-            bcoef_data[d] = new ArrayData<NDIM, double>(bc_coef_box, 1);
-            gcoef_data[d] = new ArrayData<NDIM, double>(bc_coef_box, 1);
-            ExtendedRobinBcCoefStrategy* extended_bc_coef = dynamic_cast<ExtendedRobinBcCoefStrategy*>(bc_coefs[d]);
-            if (extended_bc_coef)
-            {
-                extended_bc_coef->clearTargetPatchDataIndex();
-                extended_bc_coef->setHomogeneousBc(homogeneous_bc);
-            }
-            bc_coefs[d]->setBcCoefs(
-                acoef_data[d], bcoef_data[d], gcoef_data[d], NULL, *patch, trimmed_bdry_box, data_time);
-            if (homogeneous_bc && !extended_bc_coef) gcoef_data[d]->fillAll(0.0);
-        }
-
-        for (int d = 0; d < depth; d = d + 2)
-        {
-            const unsigned int location_index = bdry_box.getLocationIndex();
-            const unsigned int bdry_normal_axis = location_index / 2;
-            const bool bdry_upper_side = (location_index % 2) != 0;
-            const int bdry_side = (bdry_upper_side ? 1 : 0);
-
-            // Here, we follow the same linear extrapolation approach
-            // implemented in class CartesianRobinBcHelper.  Namely, with u_i
-            // denoting the interior cell, u_o denoting the ghost cell, and u_b
-            // and u_n denoting the value and normal derivative of u at the
-            // boundary,
-            //
-            //     u_b = (u_i + u_o)/2   and   u_n = (u_o - u_i)/h
-            //
-            // Now, if
-            //
-            //     a*u_b + b*u_n = g
-            //
-            // then, with u_i = 0,
-            //
-            //     u_o = 2*h*g/(2*b + a*h)
-            //
-            // so that the boundary flux is
-            //
-            //     (u_i - u_o)/h = -2*g/(2*b + h*a)
-            //
-            // In this loop, we modify the rhs entries appropriately.
-            //
-            // NOTE: i_s_bdry: side index located on physical boundary
-            //       i_c_intr: cell index located adjacent to physical boundary
-            //                 in the patch interior
-            for (Box<NDIM>::Iterator b(bc_coef_box); b; b++)
-            {
-                const Index<NDIM>& i_s_bdry = b();
-
-                const double& areal = (*acoef_data[d])(i_s_bdry, 0);
-                const double& breal = (*bcoef_data[d])(i_s_bdry, 0);
-                const double& greal = (*gcoef_data[d])(i_s_bdry, 0);
-                const double& aimag = (*acoef_data[d + 1])(i_s_bdry, 0);
-                const double& bimag = (*bcoef_data[d + 1])(i_s_bdry, 0);
-                const double& gimag = (*gcoef_data[d + 1])(i_s_bdry, 0);
-
-                const double& h = dx[bdry_normal_axis];
-                Index<NDIM> i_c_intr = i_s_bdry;
-                if (bdry_upper_side)
-                {
-                    i_c_intr(bdry_normal_axis) -= 1;
-                }
-                rhs_data(i_c_intr, d) += (D_data_real.getArrayData(bdry_normal_axis, bdry_side)(i_s_bdry, 0) / h) *
-                                             (-2.0 * greal) / (2.0 * breal + h * areal) -
-                                         (D_data_imag.getArrayData(bdry_normal_axis, bdry_side)(i_s_bdry, 0) / h) *
-                                             (-2.0 * gimag) / (2.0 * bimag + h * aimag);
-
-                rhs_data(i_c_intr, d + 1) += (D_data_imag.getArrayData(bdry_normal_axis, bdry_side)(i_s_bdry, 0) / h) *
-                                                 (-2.0 * greal) / (2.0 * breal + h * areal) +
-                                             (D_data_real.getArrayData(bdry_normal_axis, bdry_side)(i_s_bdry, 0) / h) *
-                                                 (-2.0 * gimag) / (2.0 * bimag + h * aimag);
-            }
-        }
-    }
-    return;
-} // adjustCCComplexBoundaryRhsEntries
-
-void
-PoissonUtilities::adjustSCBoundaryRhsEntries(Pointer<Patch<NDIM> > patch,
-                                             SideData<NDIM, double>& rhs_data,
-                                             const PoissonSpecifications& poisson_spec,
-                                             const std::vector<RobinBcCoefStrategy<NDIM>*>& bc_coefs,
-                                             double data_time,
-                                             bool homogeneous_bc)
-=======
 }
 
 void
@@ -1332,7 +753,6 @@
                                               const std::vector<RobinBcCoefStrategy<NDIM>*>& bc_coefs,
                                               double data_time,
                                               bool homogeneous_bc)
->>>>>>> 8b34989a
 {
 #if !defined(NDEBUG)
     TBOX_ASSERT(static_cast<int>(bc_coefs.size()) == NDIM);
