// Filename: PETScMatUtilities.cpp
// Created on 24 Aug 2010 by Boyce Griffith
//
// Copyright (c) 2002-2017, Boyce Griffith
// All rights reserved.
//
// Redistribution and use in source and binary forms, with or without
// modification, are permitted provided that the following conditions are met:
//
//    * Redistributions of source code must retain the above copyright notice,
//      this list of conditions and the following disclaimer.
//
//    * Redistributions in binary form must reproduce the above copyright
//      notice, this list of conditions and the following disclaimer in the
//      documentation and/or other materials provided with the distribution.
//
//    * Neither the name of The University of North Carolina nor the names of
//      its contributors may be used to endorse or promote products derived from
//      this software without specific prior written permission.
//
// THIS SOFTWARE IS PROVIDED BY THE COPYRIGHT HOLDERS AND CONTRIBUTORS "AS IS"
// AND ANY EXPRESS OR IMPLIED WARRANTIES, INCLUDING, BUT NOT LIMITED TO, THE
// IMPLIED WARRANTIES OF MERCHANTABILITY AND FITNESS FOR A PARTICULAR PURPOSE
// ARE DISCLAIMED. IN NO EVENT SHALL THE COPYRIGHT HOLDER OR CONTRIBUTORS BE
// LIABLE FOR ANY DIRECT, INDIRECT, INCIDENTAL, SPECIAL, EXEMPLARY, OR
// CONSEQUENTIAL DAMAGES (INCLUDING, BUT NOT LIMITED TO, PROCUREMENT OF
// SUBSTITUTE GOODS OR SERVICES; LOSS OF USE, DATA, OR PROFITS; OR BUSINESS
// INTERRUPTION) HOWEVER CAUSED AND ON ANY THEORY OF LIABILITY, WHETHER IN
// CONTRACT, STRICT LIABILITY, OR TORT (INCLUDING NEGLIGENCE OR OTHERWISE)
// ARISING IN ANY WAY OUT OF THE USE OF THIS SOFTWARE, EVEN IF ADVISED OF THE
// POSSIBILITY OF SUCH DAMAGE.

/////////////////////////////// INCLUDES /////////////////////////////////////

#include <algorithm>
#include <map>
#include <numeric>
#include <ostream>
#include <set>
#include <vector>

#include "Box.h"
#include "BoxArray.h"
#include "BoxTree.h"
#include "CartesianGridGeometry.h"
#include "CellData.h"
#include "CellGeometry.h"
#include "CellIndex.h"
#include "CoarseFineBoundary.h"
#include "Index.h"
#include "IntVector.h"
#include "Patch.h"
#include "PatchLevel.h"
#include "PoissonSpecifications.h"
#include "RefineAlgorithm.h"
#include "SideData.h"
#include "SideGeometry.h"
#include "SideIndex.h"
#include "boost/array.hpp"
#include "ibtk/IBTK_CHKERRQ.h"
#include "ibtk/IndexUtilities.h"
#include "ibtk/PETScMatUtilities.h"
#include "ibtk/PhysicalBoundaryUtilities.h"
#include "ibtk/PoissonUtilities.h"
#include "ibtk/SideSynchCopyFillPattern.h"
#include "ibtk/ibtk_utilities.h"
#include "ibtk/namespaces.h" // IWYU pragma: keep
#include "petscmat.h"
#include "petscsys.h"
#include "petscvec.h"
#include "tbox/Array.h"
#include "tbox/Pointer.h"
#include "tbox/SAMRAI_MPI.h"
#include "tbox/Utilities.h"

namespace SAMRAI
{
namespace solv
{
template <int DIM>
class RobinBcCoefStrategy;
} // namespace solv
} // namespace SAMRAI
// IWYU pragma: no_include "petsc-private/vecimpl.h"

/////////////////////////////// NAMESPACE ////////////////////////////////////

namespace IBTK
{
/////////////////////////////// STATIC ///////////////////////////////////////

namespace
{
bool inline is_cf_bdry_idx(const Index<NDIM>& idx, const std::vector<Box<NDIM> >& cf_bdry_boxes)
{
    bool contains_idx = false;
    int n_cf_bdry_boxes = static_cast<int>(cf_bdry_boxes.size());
    for (int k = 0; !contains_idx || k < n_cf_bdry_boxes; ++k)
    {
        contains_idx = contains_idx || cf_bdry_boxes[k].contains(idx);
    }
    return contains_idx;
} // is_cf_bdry_idx

inline Index<NDIM>
get_shift(int dir, int shift)
{
    SAMRAI::hier::Index<NDIM> iv(0);
    iv(dir) = shift;
    return iv;
} // get_shift

static const int LOWER = 0;
static const int UPPER = 1;
static const std::string CONSERVATIVE = "CONSERVATIVE";
static const std::string RT0 = "RT0";
static const std::string LINEAR = "LINEAR";

#define SCD(a) static_cast<double>(a)
}

/////////////////////////////// PUBLIC ///////////////////////////////////////

void
PETScMatUtilities::constructPatchLevelCCLaplaceOp(Mat& mat,
                                                  const PoissonSpecifications& poisson_spec,
                                                  RobinBcCoefStrategy<NDIM>* bc_coef,
                                                  double data_time,
                                                  const std::vector<int>& num_dofs_per_proc,
                                                  const int dof_index_idx,
                                                  Pointer<PatchLevel<NDIM> > patch_level)
{
    constructPatchLevelCCLaplaceOp(mat,
                                   poisson_spec,
                                   std::vector<RobinBcCoefStrategy<NDIM>*>(1, bc_coef),
                                   data_time,
                                   num_dofs_per_proc,
                                   dof_index_idx,
                                   patch_level);
    return;
} // constructPatchLevelCCLaplaceOp

void
PETScMatUtilities::constructPatchLevelCCLaplaceOp(Mat& mat,
                                                  const PoissonSpecifications& poisson_spec,
                                                  const std::vector<RobinBcCoefStrategy<NDIM>*>& bc_coefs,
                                                  double data_time,
                                                  const std::vector<int>& num_dofs_per_proc,
                                                  const int dof_index_idx,
                                                  Pointer<PatchLevel<NDIM> > patch_level)
{
    int ierr;
    if (mat)
    {
        ierr = MatDestroy(&mat);
        IBTK_CHKERRQ(ierr);
    }

    const int depth = static_cast<int>(bc_coefs.size());

    // Setup the finite difference stencil.
    static const int stencil_sz = 2 * NDIM + 1;
    std::vector<Index<NDIM> > stencil(stencil_sz, Index<NDIM>(0));
    for (unsigned int axis = 0, stencil_index = 1; axis < NDIM; ++axis)
    {
        for (int side = 0; side <= 1; ++side, ++stencil_index)
        {
            stencil[stencil_index](axis) = (side == 0 ? -1 : +1);
        }
    }

    // Determine the index ranges.
    const int mpi_rank = SAMRAI_MPI::getRank();
    const int n_local = num_dofs_per_proc[mpi_rank];
    const int i_lower = std::accumulate(num_dofs_per_proc.begin(), num_dofs_per_proc.begin() + mpi_rank, 0);
    const int i_upper = i_lower + n_local;
    const int n_total = std::accumulate(num_dofs_per_proc.begin(), num_dofs_per_proc.end(), 0);

    // Determine the non-zero structure of the matrix.
    std::vector<int> d_nnz(n_local, 0), o_nnz(n_local, 0);
    for (PatchLevel<NDIM>::Iterator p(patch_level); p; p++)
    {
        Pointer<Patch<NDIM> > patch = patch_level->getPatch(p());
        const Box<NDIM>& patch_box = patch->getBox();
        Pointer<CellData<NDIM, int> > dof_index_data = patch->getPatchData(dof_index_idx);
#if !defined(NDEBUG)
        TBOX_ASSERT(depth == dof_index_data->getDepth());
#endif
        for (Box<NDIM>::Iterator b(CellGeometry<NDIM>::toCellBox(patch_box)); b; b++)
        {
            const CellIndex<NDIM>& i = b();
            for (int d = 0; d < depth; ++d)
            {
                const int dof_index = (*dof_index_data)(i, d);
                if (i_lower <= dof_index && dof_index < i_upper)
                {
                    // Stencil for finite difference operator.
                    const int local_idx = dof_index - i_lower;
                    d_nnz[local_idx] += 1;
                    for (unsigned int axis = 0, stencil_index = 1; axis < NDIM; ++axis)
                    {
                        for (int side = 0; side <= 1; ++side, ++stencil_index)
                        {
                            const int dof_index = (*dof_index_data)(i + stencil[stencil_index], d);
                            if (dof_index >= i_lower && dof_index < i_upper)
                            {
                                d_nnz[local_idx] += 1;
                            }
                            else
                            {
                                o_nnz[local_idx] += 1;
                            }
                        }
                    }
                    d_nnz[local_idx] = std::min(n_local, d_nnz[local_idx]);
                    o_nnz[local_idx] = std::min(n_total - n_local, o_nnz[local_idx]);
                }
            }
        }
    }

    // Create an empty matrix.
    ierr = MatCreateAIJ(PETSC_COMM_WORLD,
                        n_local,
                        n_local,
                        PETSC_DETERMINE,
                        PETSC_DETERMINE,
                        0,
                        n_local ? &d_nnz[0] : NULL,
                        0,
                        n_local ? &o_nnz[0] : NULL,
                        &mat);
    IBTK_CHKERRQ(ierr);

    // Set block size.
    ierr = MatSetBlockSize(mat, depth);
    IBTK_CHKERRQ(ierr);

    // Set the matrix coefficients to correspond to the standard finite
    // difference approximation to the Laplacian.
    for (PatchLevel<NDIM>::Iterator p(patch_level); p; p++)
    {
        Pointer<Patch<NDIM> > patch = patch_level->getPatch(p());
        const Box<NDIM>& patch_box = patch->getBox();

        // Compute matrix coefficients.
        const IntVector<NDIM> no_ghosts(0);
        CellData<NDIM, double> matrix_coefs(patch_box, stencil_sz * depth, no_ghosts);
        PoissonUtilities::computeMatrixCoefficients(matrix_coefs, patch, stencil, poisson_spec, bc_coefs, data_time);

        // Copy matrix entries to the PETSc matrix structure.
        Pointer<CellData<NDIM, int> > dof_index_data = patch->getPatchData(dof_index_idx);
        std::vector<double> mat_vals(stencil_sz);
        std::vector<int> mat_cols(stencil_sz);
        for (Box<NDIM>::Iterator b(CellGeometry<NDIM>::toCellBox(patch_box)); b; b++)
        {
            const CellIndex<NDIM>& i = b();
            for (int d = 0; d < depth; ++d)
            {
                const int dof_index = (*dof_index_data)(i, d);
                if (i_lower <= dof_index && dof_index < i_upper)
                {
                    // Notice that the order in which values are set corresponds
                    // to that of the stencil defined above.
                    const int offset = d * stencil_sz;
                    mat_vals[0] = matrix_coefs(i, offset);
                    mat_cols[0] = dof_index;
                    for (unsigned int axis = 0, stencil_index = 1; axis < NDIM; ++axis)
                    {
                        for (int side = 0; side <= 1; ++side, ++stencil_index)
                        {
                            mat_vals[stencil_index] = matrix_coefs(i, offset + stencil_index);
                            mat_cols[stencil_index] = (*dof_index_data)(i + stencil[stencil_index], d);
                        }
                    }
                    ierr = MatSetValues(mat, 1, &dof_index, stencil_sz, &mat_cols[0], &mat_vals[0], INSERT_VALUES);
                    IBTK_CHKERRQ(ierr);
                }
            }
        }
    }

    // Assemble the matrix.
    ierr = MatAssemblyBegin(mat, MAT_FINAL_ASSEMBLY);
    IBTK_CHKERRQ(ierr);
    ierr = MatAssemblyEnd(mat, MAT_FINAL_ASSEMBLY);
    IBTK_CHKERRQ(ierr);
    return;
} // constructPatchLevelCCLaplaceOp

void
PETScMatUtilities::constructPatchLevelSCLaplaceOp(Mat& mat,
                                                  const PoissonSpecifications& poisson_spec,
                                                  const std::vector<RobinBcCoefStrategy<NDIM>*>& bc_coefs,
                                                  double data_time,
                                                  const std::vector<int>& num_dofs_per_proc,
                                                  const int dof_index_idx,
                                                  Pointer<PatchLevel<NDIM> > patch_level)
{
#if !defined(NDEBUG)
    TBOX_ASSERT(bc_coefs.size() == NDIM);
#endif

    int ierr;
    if (mat)
    {
        ierr = MatDestroy(&mat);
        IBTK_CHKERRQ(ierr);
    }

    // Setup the finite difference stencil.
    static const int stencil_sz = 2 * NDIM + 1;
    std::vector<Index<NDIM> > stencil(stencil_sz, Index<NDIM>(0));
    for (unsigned int axis = 0, stencil_index = 1; axis < NDIM; ++axis)
    {
        for (int side = 0; side <= 1; ++side, ++stencil_index)
        {
            stencil[stencil_index](axis) = (side == 0 ? -1 : +1);
        }
    }

    // Determine the index ranges.
    const int mpi_rank = SAMRAI_MPI::getRank();
    const int n_local = num_dofs_per_proc[mpi_rank];
    const int i_lower = std::accumulate(num_dofs_per_proc.begin(), num_dofs_per_proc.begin() + mpi_rank, 0);
    const int i_upper = i_lower + n_local;
    const int n_total = std::accumulate(num_dofs_per_proc.begin(), num_dofs_per_proc.end(), 0);

    // Determine the non-zero structure of the matrix.
    std::vector<int> d_nnz(n_local, 0), o_nnz(n_local, 0);
    for (PatchLevel<NDIM>::Iterator p(patch_level); p; p++)
    {
        Pointer<Patch<NDIM> > patch = patch_level->getPatch(p());
        const Box<NDIM>& patch_box = patch->getBox();
        Pointer<SideData<NDIM, int> > dof_index_data = patch->getPatchData(dof_index_idx);
#if !defined(NDEBUG)
        TBOX_ASSERT(dof_index_data->getDepth() == 1);
#endif
        for (unsigned int axis = 0; axis < NDIM; ++axis)
        {
            for (Box<NDIM>::Iterator b(SideGeometry<NDIM>::toSideBox(patch_box, axis)); b; b++)
            {
                const SideIndex<NDIM> i(b(), axis, SideIndex<NDIM>::Lower);
                const int dof_index = (*dof_index_data)(i);
                if (i_lower <= dof_index && dof_index < i_upper)
                {
                    // Stencil for finite difference operator.
                    const int local_idx = dof_index - i_lower;
                    d_nnz[local_idx] += 1;
                    for (unsigned int axis = 0, stencil_index = 1; axis < NDIM; ++axis)
                    {
                        for (int side = 0; side <= 1; ++side, ++stencil_index)
                        {
                            const int dof_index = (*dof_index_data)(i + stencil[stencil_index]);
                            if (dof_index >= i_lower && dof_index < i_upper)
                            {
                                d_nnz[local_idx] += 1;
                            }
                            else
                            {
                                o_nnz[local_idx] += 1;
                            }
                        }
                    }
                    d_nnz[local_idx] = std::min(n_local, d_nnz[local_idx]);
                    o_nnz[local_idx] = std::min(n_total - n_local, o_nnz[local_idx]);
                }
            }
        }
    }

    // Create an empty matrix.
    ierr = MatCreateAIJ(PETSC_COMM_WORLD,
                        n_local,
                        n_local,
                        PETSC_DETERMINE,
                        PETSC_DETERMINE,
                        0,
                        n_local ? &d_nnz[0] : NULL,
                        0,
                        n_local ? &o_nnz[0] : NULL,
                        &mat);
    IBTK_CHKERRQ(ierr);

    // Set the matrix coefficients to correspond to the standard finite
    // difference approximation to the Laplacian.
    for (PatchLevel<NDIM>::Iterator p(patch_level); p; p++)
    {
        Pointer<Patch<NDIM> > patch = patch_level->getPatch(p());
        const Box<NDIM>& patch_box = patch->getBox();

        // Compute matrix coefficients.
        const IntVector<NDIM> no_ghosts(0);
        SideData<NDIM, double> matrix_coefs(patch_box, stencil_sz, no_ghosts);
        PoissonUtilities::computeMatrixCoefficients(matrix_coefs, patch, stencil, poisson_spec, bc_coefs, data_time);

        // Copy matrix entries to the PETSc matrix structure.
        Pointer<SideData<NDIM, int> > dof_index_data = patch->getPatchData(dof_index_idx);
        std::vector<double> mat_vals(stencil_sz);
        std::vector<int> mat_cols(stencil_sz);
        for (unsigned int axis = 0; axis < NDIM; ++axis)
        {
            for (Box<NDIM>::Iterator b(SideGeometry<NDIM>::toSideBox(patch_box, axis)); b; b++)
            {
                const SideIndex<NDIM> i(b(), axis, SideIndex<NDIM>::Lower);
                const int dof_index = (*dof_index_data)(i);
                if (i_lower <= dof_index && dof_index < i_upper)
                {
                    // Notice that the order in which values are set corresponds
                    // to that of the stencil defined above.
                    mat_vals[0] = matrix_coefs(i, 0);
                    mat_cols[0] = dof_index;
                    for (unsigned int axis = 0, stencil_index = 1; axis < NDIM; ++axis)
                    {
                        for (int side = 0; side <= 1; ++side, ++stencil_index)
                        {
                            mat_vals[stencil_index] = matrix_coefs(i, stencil_index);
                            mat_cols[stencil_index] = (*dof_index_data)(i + stencil[stencil_index]);
                        }
                    }
                    ierr = MatSetValues(mat, 1, &dof_index, stencil_sz, &mat_cols[0], &mat_vals[0], INSERT_VALUES);
                    IBTK_CHKERRQ(ierr);
                }
            }
        }
    }

    // Assemble the matrix.
    ierr = MatAssemblyBegin(mat, MAT_FINAL_ASSEMBLY);
    IBTK_CHKERRQ(ierr);
    ierr = MatAssemblyEnd(mat, MAT_FINAL_ASSEMBLY);
    IBTK_CHKERRQ(ierr);
    return;
} // constructPatchLevelSCLaplaceOp

void
PETScMatUtilities::constructPatchLevelVCSCViscousOp(
    Mat& mat,
    const SAMRAI::solv::PoissonSpecifications& poisson_spec,
    double alpha,
    double beta,
    const std::vector<SAMRAI::solv::RobinBcCoefStrategy<NDIM>*>& bc_coefs,
    double data_time,
    const std::vector<int>& num_dofs_per_proc,
    int dof_index_idx,
    SAMRAI::tbox::Pointer<SAMRAI::hier::PatchLevel<NDIM> > patch_level,
    VCInterpType mu_interp_type)
{
#if !defined(NDEBUG)
    TBOX_ASSERT(bc_coefs.size() == NDIM);
#endif

    int ierr;
    if (mat)
    {
        ierr = MatDestroy(&mat);
        IBTK_CHKERRQ(ierr);
    }

    // Determine the index ranges.
    const int mpi_rank = SAMRAI_MPI::getRank();
    const int n_local = num_dofs_per_proc[mpi_rank];
    const int proc_lower = std::accumulate(num_dofs_per_proc.begin(), num_dofs_per_proc.begin() + mpi_rank, 0);
    const int proc_upper = proc_lower + n_local;
    const int n_total = std::accumulate(num_dofs_per_proc.begin(), num_dofs_per_proc.end(), 0);

    // Determine the non-zero structure of the matrix.
    std::vector<int> d_nnz(n_local, 0), o_nnz(n_local, 0);
    for (PatchLevel<NDIM>::Iterator p(patch_level); p; p++)
    {
        Pointer<Patch<NDIM> > patch = patch_level->getPatch(p());
        const Box<NDIM>& patch_box = patch->getBox();
        Pointer<SideData<NDIM, int> > dof_index_data = patch->getPatchData(dof_index_idx);
#if !defined(NDEBUG)
        TBOX_ASSERT(dof_index_data->getDepth() == 1);
#endif
        for (unsigned int axis = 0; axis < NDIM; ++axis)
        {
            for (Box<NDIM>::Iterator b(SideGeometry<NDIM>::toSideBox(patch_box, axis)); b; b++)
            {
                const Index<NDIM>& cc = b();
                const SideIndex<NDIM> i(cc, axis, SideIndex<NDIM>::Lower);
                const int i_dof_index = (*dof_index_data)(i);
                if (proc_lower <= i_dof_index && i_dof_index < proc_upper)
                {
                    // Stencil for finite difference operator.
                    const int local_idx = i_dof_index - proc_lower;
                    d_nnz[local_idx] += 1;

                    for (unsigned int d = 0; d < NDIM; ++d)
                    {
                        if (d == axis)
                        {
                            Index<NDIM> shift_axis = get_shift(axis, 1);

                            const int i_dof_hi = (*dof_index_data)(i + shift_axis);
                            if (i_dof_hi >= proc_lower && i_dof_hi < proc_upper)
                            {
                                d_nnz[local_idx] += 1;
                            }
                            else
                            {
                                o_nnz[local_idx] += 1;
                            }
                            const int i_dof_lo = (*dof_index_data)(i - shift_axis);
                            if (i_dof_lo >= proc_lower && i_dof_lo < proc_upper)
                            {
                                d_nnz[local_idx] += 1;
                            }
                            else
                            {
                                o_nnz[local_idx] += 1;
                            }
                        }
                        else
                        {
                            Index<NDIM> shift_d_plus = get_shift(d, 1);
                            Index<NDIM> shift_d_minus = get_shift(d, -1);
                            Index<NDIM> shift_axis_minus = get_shift(axis, -1);

                            const int i_dof_hi = (*dof_index_data)(i + shift_d_plus);
                            if (i_dof_hi >= proc_lower && i_dof_hi < proc_upper)
                            {
                                d_nnz[local_idx] += 1;
                            }
                            else
                            {
                                o_nnz[local_idx] += 1;
                            }
                            const int i_dof_lo = (*dof_index_data)(i + shift_d_minus);
                            if (i_dof_lo >= proc_lower && i_dof_lo < proc_upper)
                            {
                                d_nnz[local_idx] += 1;
                            }
                            else
                            {
                                o_nnz[local_idx] += 1;
                            }

                            const SideIndex<NDIM> j_se(cc, d, SideIndex<NDIM>::Lower);
                            const int j_se_dof_index = (*dof_index_data)(j_se);
                            if (j_se_dof_index >= proc_lower && j_se_dof_index < proc_upper)
                            {
                                d_nnz[local_idx] += 1;
                            }
                            else
                            {
                                o_nnz[local_idx] += 1;
                            }

                            const SideIndex<NDIM> j_sw(cc + shift_axis_minus, d, SideIndex<NDIM>::Lower);
                            const int j_sw_dof_index = (*dof_index_data)(j_sw);
                            if (j_sw_dof_index >= proc_lower && j_sw_dof_index < proc_upper)
                            {
                                d_nnz[local_idx] += 1;
                            }
                            else
                            {
                                o_nnz[local_idx] += 1;
                            }

                            const SideIndex<NDIM> j_ne(cc, d, SideIndex<NDIM>::Upper);
                            const int j_ne_dof_index = (*dof_index_data)(j_ne);
                            if (j_ne_dof_index >= proc_lower && j_ne_dof_index < proc_upper)
                            {
                                d_nnz[local_idx] += 1;
                            }
                            else
                            {
                                o_nnz[local_idx] += 1;
                            }

                            const SideIndex<NDIM> j_nw(b() + shift_axis_minus, d, SideIndex<NDIM>::Upper);
                            const int j_nw_dof_index = (*dof_index_data)(j_nw);
                            if (j_nw_dof_index >= proc_lower && j_nw_dof_index < proc_upper)
                            {
                                d_nnz[local_idx] += 1;
                            }
                            else
                            {
                                o_nnz[local_idx] += 1;
                            }
                        }
                    }

                    d_nnz[local_idx] = std::min(n_local, d_nnz[local_idx]);
                    o_nnz[local_idx] = std::min(n_total - n_local, o_nnz[local_idx]);
                }
            }
        }
    }

    // Create an empty matrix.
    ierr = MatCreateAIJ(PETSC_COMM_WORLD,
                        n_local,
                        n_local,
                        PETSC_DETERMINE,
                        PETSC_DETERMINE,
                        0,
                        n_local ? &d_nnz[0] : NULL,
                        0,
                        n_local ? &o_nnz[0] : NULL,
                        &mat);
    IBTK_CHKERRQ(ierr);

    typedef std::map<Index<NDIM>, int, IndexFortranOrder> StencilMapType;
    static std::vector< StencilMapType > stencil_map_vec;
    static const int stencil_sz = (2 * NDIM + 1) + 4 * (NDIM - 1);
    static const Index<NDIM> ORIGIN(0);

#if (NDIM == 2)
    // Create stencil dictionary.
    enum DIRECTIONS
    {
        CENTER = 0,
        EAST = 1,
        WEST = 2,
        NORTH = 3,
        SOUTH = 4,
        NORTHEAST = 5,
        NORTHWEST = 6,
        SOUTHEAST = 7,
        SOUTHWEST = 8,
        X = 0,
        Y = 1
    };
    IBTK_DO_ONCE(static StencilMapType sm;
                 sm[ORIGIN] = CENTER; sm[get_shift(X, 1)] = EAST;
                 sm[get_shift(X, -1)] = WEST;
                 sm[get_shift(Y, 1)] = NORTH;
                 sm[get_shift(Y, -1)] = SOUTH;
                 sm[get_shift(Y, 1) + get_shift(X, 1)] = NORTHEAST;
                 sm[get_shift(Y, 1) + get_shift(X, -1)] = NORTHWEST;
                 sm[get_shift(Y, -1) + get_shift(X, 1)] = SOUTHEAST;
                 sm[get_shift(Y, -1) + get_shift(X, -1)] = SOUTHWEST;
                 stencil_map_vec.push_back(sm););

#elif (NDIM == 3)
    // In 3D, the shifted directions depend on the axis under consideration
    enum COMMONDIRECTIONS
    {
        CENTER = 0,
        EAST = 1,
        WEST = 2,
        NORTH = 3,
        SOUTH = 4,
        TOP = 5,
        BOTTOM = 6,
        X = 0,
        Y = 1,
        Z = 2
    };
    IBTK_DO_ONCE(for (int axis = 0; axis < NDIM; ++axis)
                 {
                     static StencilMapType sm;
                     // Common to all axes
                     sm[ORIGIN] = CENTER; sm[get_shift(X, 1)] = EAST;
                     sm[get_shift(X, -1)] = WEST;
                     sm[get_shift(Y, 1)] = NORTH;
                     sm[get_shift(Y, -1)] = SOUTH;
                     sm[get_shift(Z, 1)] = TOP;
                     sm[get_shift(Z, -1)] = BOTTOM;

                     // Specific to certain axes
                     int idx = BOTTOM;
                     for (int d = 0; d < NDIM; ++d)
                     {
                         if (d == axis) continue;
                         idx += 1;
                         sm[get_shift(axis, 1) + get_shift(d, 1)] = idx;
                         idx += 1;
                         sm[get_shift(axis, -1) + get_shift(d, 1)] = idx;
                         idx += 1;
                         sm[get_shift(axis, 1) + get_shift(d, -1)] = idx;
                         idx += 1;
                         sm[get_shift(axis, -1) + get_shift(d, -1)] = idx;
                     }
                     stencil_map_vec.push_back(sm);
                });
#endif

    // Set the matrix coefficients to correspond to the standard finite
    // difference approximation to the divergence of the viscous stress tensor.
    for (PatchLevel<NDIM>::Iterator p(patch_level); p; p++)
    {
        Pointer<Patch<NDIM> > patch = patch_level->getPatch(p());
        const Box<NDIM>& patch_box = patch->getBox();

        // Compute matrix coefficients.
        const IntVector<NDIM> no_ghosts(0);
        SideData<NDIM, double> matrix_coefs(patch_box, stencil_sz, no_ghosts);
        PoissonUtilities::computeVCSCViscousOpMatrixCoefficients(
            matrix_coefs, patch, stencil_map_vec, poisson_spec, alpha, beta, bc_coefs, data_time, mu_interp_type);

        // Copy matrix entries to the PETSc matrix structure.
        Pointer<SideData<NDIM, int> > dof_index_data = patch->getPatchData(dof_index_idx);
        std::vector<double> mat_vals(stencil_sz);
        std::vector<int> mat_cols(stencil_sz);

#if (NDIM == 2)
        StencilMapType& stencil_map = stencil_map_vec[0];
#endif
        for (unsigned int axis = 0; axis < NDIM; ++axis)
        {
#if (NDIM == 3)
            StencilMapType& stencil_map = stencil_map_vec[axis];
#endif
            for (Box<NDIM>::Iterator b(SideGeometry<NDIM>::toSideBox(patch_box, axis)); b; b++)
            {
                const Index<NDIM>& cc = b();
                const SideIndex<NDIM> i(b(), axis, SideIndex<NDIM>::Lower);
                const int dof_index = (*dof_index_data)(i);
                if (proc_lower <= dof_index && dof_index < proc_upper)
                {
                    int idx = 0;
                    mat_vals[idx] = matrix_coefs(i, stencil_map[ORIGIN]);
                    mat_cols[idx] = dof_index;

                    for (unsigned int d = 0; d < NDIM; ++d)
                    {
                        if (d == axis)
                        {
                            const Index<NDIM> shift_axis_plus = get_shift(axis, 1);
                            const Index<NDIM> shift_axis_minus = get_shift(axis, -1);

                            idx += 1;
                            mat_vals[idx] = matrix_coefs(i, stencil_map[shift_axis_plus]);
                            mat_cols[idx] = (*dof_index_data)(i + shift_axis_plus);

                            idx += 1;
                            mat_vals[idx] = matrix_coefs(i, stencil_map[shift_axis_minus]);
                            mat_cols[idx] = (*dof_index_data)(i + shift_axis_minus);
                        }
                        else
                        {
                            const Index<NDIM> shift_d_plus = get_shift(d, 1);
                            const Index<NDIM> shift_d_minus = get_shift(d, -1);
                            const Index<NDIM> shift_axis_plus = get_shift(axis, 1);
                            const Index<NDIM> shift_axis_minus = get_shift(axis, -1);

                            idx += 1;
                            mat_vals[idx] = matrix_coefs(i, stencil_map[shift_d_plus]);
                            mat_cols[idx] = (*dof_index_data)(i + shift_d_plus);

                            idx += 1;
                            mat_vals[idx] = matrix_coefs(i, stencil_map[shift_d_minus]);
                            mat_cols[idx] = (*dof_index_data)(i + shift_d_minus);

                            idx += 1;
                            mat_vals[idx] = matrix_coefs(i, stencil_map[shift_d_plus + shift_axis_plus]);
                            const SideIndex<NDIM> ne(cc, d, SideIndex<NDIM>::Upper);
                            mat_cols[idx] = (*dof_index_data)(ne);

                            idx += 1;
                            mat_vals[idx] = matrix_coefs(i, stencil_map[shift_d_plus + shift_axis_minus]);
                            const SideIndex<NDIM> nw(cc + shift_axis_minus, d, SideIndex<NDIM>::Upper);
                            mat_cols[idx] = (*dof_index_data)(nw);

                            idx += 1;
                            mat_vals[idx] = matrix_coefs(i, stencil_map[shift_d_minus + shift_axis_plus]);
                            const SideIndex<NDIM> se(cc, d, SideIndex<NDIM>::Lower);
                            mat_cols[idx] = (*dof_index_data)(se);

                            idx += 1;
                            mat_vals[idx] = matrix_coefs(i, stencil_map[shift_d_minus + shift_axis_minus]);
                            const SideIndex<NDIM> sw(cc + shift_axis_minus, d, SideIndex<NDIM>::Lower);
                            mat_cols[idx] = (*dof_index_data)(sw);
                        }
                    }
#if !defined(NDEBUG)
                    TBOX_ASSERT(idx == (stencil_sz - 1));
#endif
                    ierr = MatSetValues(mat, 1, &dof_index, stencil_sz, &mat_cols[0], &mat_vals[0], INSERT_VALUES);
                    IBTK_CHKERRQ(ierr);
                }
            }
        }
    }

    // Assemble the matrix.
    ierr = MatAssemblyBegin(mat, MAT_FINAL_ASSEMBLY);
    IBTK_CHKERRQ(ierr);
    ierr = MatAssemblyEnd(mat, MAT_FINAL_ASSEMBLY);
    IBTK_CHKERRQ(ierr);
    return;
} // constructPatchLevelVCSCViscousOp

void
PETScMatUtilities::constructPatchLevelSCInterpOp(Mat& mat,
                                                 void (*interp_fcn)(double r_lower, double* w),
                                                 int interp_stencil,
                                                 Vec& X_vec,
                                                 const std::vector<int>& num_dofs_per_proc,
                                                 const int dof_index_idx,
                                                 Pointer<PatchLevel<NDIM> > patch_level)
{
    // \todo Properly support odd stencil sizes.
    if (interp_stencil % 2 != 0) interp_stencil += 1;

    int ierr;
    if (mat)
    {
        ierr = MatDestroy(&mat);
        IBTK_CHKERRQ(ierr);
    }

    // Determine the grid extents.
    Pointer<CartesianGridGeometry<NDIM> > grid_geom = patch_level->getGridGeometry();
    const double* const x_lower = grid_geom->getXLower();
    const double* const dx0 = grid_geom->getDx();
    const IntVector<NDIM>& ratio = patch_level->getRatio();
    double dx[NDIM];
    for (unsigned int d = 0; d < NDIM; ++d)
    {
        dx[d] = dx0[d] / static_cast<double>(ratio(d));
    }
    const BoxArray<NDIM>& domain_boxes = patch_level->getPhysicalDomain();
#if !defined(NDEBUG)
    TBOX_ASSERT(domain_boxes.size() == 1);
#endif
    const Index<NDIM>& domain_lower = domain_boxes[0].lower();

    // The processor mapping determines which patches are assigned to which processors.
    const ProcessorMapping& proc_mapping = patch_level->getProcessorMapping();

    // Determine the matrix dimensions and index ranges.
    int m_local;
    ierr = VecGetLocalSize(X_vec, &m_local);
    IBTK_CHKERRQ(ierr);
    int i_lower, i_upper;
    ierr = VecGetOwnershipRange(X_vec, &i_lower, &i_upper);
    IBTK_CHKERRQ(ierr);

    const int mpi_rank = SAMRAI_MPI::getRank();
    const int n_local = num_dofs_per_proc[mpi_rank];
    const int j_lower = std::accumulate(num_dofs_per_proc.begin(), num_dofs_per_proc.begin() + mpi_rank, 0);
    const int j_upper = j_lower + n_local;
    const int n_total = std::accumulate(num_dofs_per_proc.begin(), num_dofs_per_proc.end(), 0);

    // Determine the index of the Cartesian grid cell containing each local IB
    // point; find that index in a local patch or in the ghost cell region of a
    // local patch; compute the stencil boxes for each local IB point; and
    // compute the nonzero structure of the matrix.
    const int n_local_points = m_local / NDIM;
    double* X_arr;
    ierr = VecGetArray(X_vec, &X_arr);
    IBTK_CHKERRQ(ierr);
    std::vector<int> patch_num(n_local_points);
    std::vector<std::vector<Box<NDIM> > > stencil_box(n_local_points, std::vector<Box<NDIM> >(NDIM));
    std::vector<int> d_nnz(m_local, 0), o_nnz(m_local, 0);
    for (int k = 0; k < n_local_points; ++k)
    {
        const double* const X = &X_arr[NDIM * k];
        const Index<NDIM> X_idx = IndexUtilities::getCellIndex(X, grid_geom, ratio);

// Determine the position of the center of the Cartesian grid cell
// containing the IB point.
#if (NDIM == 2)
        const double X_cell[NDIM] = { (static_cast<double>(X_idx(0) - domain_lower(0)) + 0.5) * dx[0] + x_lower[0],
                                      (static_cast<double>(X_idx(1) - domain_lower(1)) + 0.5) * dx[1] + x_lower[1] };
#endif
#if (NDIM == 3)
        const double X_cell[NDIM] = { (static_cast<double>(X_idx(0) - domain_lower(0)) + 0.5) * dx[0] + x_lower[0],
                                      (static_cast<double>(X_idx(1) - domain_lower(1)) + 0.5) * dx[1] + x_lower[1],
                                      (static_cast<double>(X_idx(2) - domain_lower(2)) + 0.5) * dx[2] + x_lower[2] };
#endif
        // Find a local patch that contains the IB point in either its patch
        // interior or ghost cell region.
        bool found_local_patch = false;
        for (int growth_size = 0; growth_size <= 1; ++growth_size)
        {
            Box<NDIM> box(X_idx, X_idx);
            box.grow(IntVector<NDIM>(growth_size));
            Array<int> patch_num_arr;
            patch_level->getBoxTree()->findOverlapIndices(patch_num_arr, box);
            for (int j = 0; j < patch_num_arr.size() && !found_local_patch; ++j)
            {
                const int n = patch_num_arr[j];
                if (proc_mapping.isMappingLocal(n))
                {
                    patch_num[k] = n;
                    found_local_patch = true;
                }
            }
        }
#if !defined(NDEBUG)
        TBOX_ASSERT(found_local_patch);
#endif
        Pointer<Patch<NDIM> > patch = patch_level->getPatch(patch_num[k]);
        Pointer<SideData<NDIM, int> > dof_index_data = patch->getPatchData(dof_index_idx);
#if !defined(NDEBUG)
        TBOX_ASSERT(dof_index_data->getDepth() == 1);
#endif

        // Compute the stencil box and setup the nonzero structure.
        for (int axis = 0; axis < NDIM; ++axis)
        {
            // Determine the stencil box.
            if (interp_stencil % 2 != 0)
            {
                TBOX_ERROR(
                    "PETScMatUtilities::constructPatchLevelSCInterpOp(): support for odd "
                    "stencil "
                    "sizes not currently implemented\n");
            }
            Box<NDIM>& stencil_box_axis = stencil_box[k][axis];
            Index<NDIM>& stencil_box_lower = stencil_box_axis.lower();
            Index<NDIM>& stencil_box_upper = stencil_box_axis.upper();
            for (int d = 0; d < NDIM; ++d)
            {
                if (d == axis)
                {
                    stencil_box_lower(d) = X_idx(d) - interp_stencil / 2 + 1;
                    stencil_box_upper(d) = X_idx(d) + interp_stencil / 2;
                }
                else if (X[d] <= X_cell[d])
                {
                    stencil_box_lower(d) = X_idx(d) - interp_stencil / 2;
                    stencil_box_upper(d) = X_idx(d) + interp_stencil / 2 - 1;
                }
                else
                {
                    stencil_box_lower(d) = X_idx(d) - interp_stencil / 2 + 1;
                    stencil_box_upper(d) = X_idx(d) + interp_stencil / 2;
                }
            }
            const int local_idx = NDIM * k + axis;
#if !defined(NDEBUG)
            TBOX_ASSERT(SideGeometry<NDIM>::toSideBox(dof_index_data->getGhostBox(), axis).contains(stencil_box_axis));
#endif
            for (Box<NDIM>::Iterator b(stencil_box_axis); b; b++)
            {
                const int dof_index = (*dof_index_data)(SideIndex<NDIM>(b(), axis, SideIndex<NDIM>::Lower));
                if (dof_index >= j_lower && dof_index < j_upper)
                {
                    d_nnz[local_idx] += 1;
                }
                else
                {
                    o_nnz[local_idx] += 1;
                }
            }
            d_nnz[local_idx] = std::min(n_local, d_nnz[local_idx]);
            o_nnz[local_idx] = std::min(n_total - n_local, o_nnz[local_idx]);
        }
    }

    // Create an empty matrix.
    ierr = MatCreateAIJ(PETSC_COMM_WORLD,
                        m_local,
                        n_local,
                        PETSC_DETERMINE,
                        PETSC_DETERMINE,
                        0,
                        m_local ? &d_nnz[0] : NULL,
                        0,
                        m_local ? &o_nnz[0] : NULL,
                        &mat);
    IBTK_CHKERRQ(ierr);

    // Set the matrix coefficients.
    for (int k = 0; k < m_local / NDIM; ++k)
    {
        const double* const X = &X_arr[NDIM * k];

        // Look-up the local patch that we have associated with this IB point.
        Pointer<Patch<NDIM> > patch = patch_level->getPatch(patch_num[k]);
        Pointer<SideData<NDIM, int> > dof_index_data = patch->getPatchData(dof_index_idx);
#if !defined(NDEBUG)
        TBOX_ASSERT(dof_index_data->getDepth() == 1);
#endif

        // Construct the interpolation weights for this IB point.
        std::vector<double> w[NDIM];
        for (int d = 0; d < NDIM; ++d) w[d].resize(interp_stencil);
        int stencil_box_nvals = 1;
        for (unsigned int d = 0; d < NDIM; ++d) stencil_box_nvals *= interp_stencil;
        std::vector<double> stencil_box_vals(stencil_box_nvals);
        std::vector<int> stencil_box_cols(stencil_box_nvals);
        for (int axis = 0; axis < NDIM; ++axis)
        {
            // Look-up the stencil box.
            const Box<NDIM>& stencil_box_axis = stencil_box[k][axis];
            const Index<NDIM>& stencil_box_lower = stencil_box_axis.lower();

            // Compute the weights of the 1-dimensional delta functions.
            for (int d = 0; d < NDIM; ++d)
            {
                const int i = stencil_box_lower(d);
                const double X_stencil_lower =
                    (static_cast<double>(i - domain_lower(d)) + (d == axis ? 0.0 : 0.5)) * dx[d] + x_lower[d];
                interp_fcn((X[d] - X_stencil_lower) / dx[d], &w[d][0]);
            }

            // Compute the weights of the d-dimensional delta function as the
            // tensor products of the 1-dimensional delta functions.
            int stencil_box_row = i_lower + NDIM * k + axis;
            int stencil_idx = 0;
            std::fill(stencil_box_vals.begin(), stencil_box_vals.end(), 1.0);
            for (Box<NDIM>::Iterator b(stencil_box_axis); b; b++, ++stencil_idx)
            {
                const SideIndex<NDIM> i(b(), axis, SideIndex<NDIM>::Lower);
                for (int d = 0; d < NDIM; ++d)
                {
                    stencil_box_vals[stencil_idx] *= w[d][i(d) - stencil_box_lower(d)];
                }
                stencil_box_cols[stencil_idx] = (*dof_index_data)(i);
            }

            // Set the values for this IB point.
            ierr = MatSetValues(
                mat, 1, &stencil_box_row, stencil_box_nvals, &stencil_box_cols[0], &stencil_box_vals[0], INSERT_VALUES);
            IBTK_CHKERRQ(ierr);
        }
    }
    ierr = VecRestoreArray(X_vec, &X_arr);
    IBTK_CHKERRQ(ierr);

    // Assemble the matrix.
    ierr = MatAssemblyBegin(mat, MAT_FINAL_ASSEMBLY);
    IBTK_CHKERRQ(ierr);
    ierr = MatAssemblyEnd(mat, MAT_FINAL_ASSEMBLY);
    IBTK_CHKERRQ(ierr);
    return;
} // constructPatchLevelSCInterpOp

void
PETScMatUtilities::constructProlongationOp(Mat& mat,
                                           const std::string& op_type,
                                           int dof_index_idx,
                                           const std::vector<int>& num_fine_dofs_per_proc,
                                           const std::vector<int>& num_coarse_dofs_per_proc,
                                           Pointer<PatchLevel<NDIM> > fine_patch_level,
                                           Pointer<PatchLevel<NDIM> > coarse_patch_level,
                                           const AO& coarse_level_ao,
                                           const int coarse_ao_offset)
{
    // Determine the data-centering type.
    VariableDatabase<NDIM>* var_db = VariableDatabase<NDIM>::getDatabase();
    Pointer<Variable<NDIM> > dof_index_var;
    var_db->mapIndexToVariable(dof_index_idx, dof_index_var);
    Pointer<CellVariable<NDIM, int> > dof_index_cc_var = dof_index_var;
    Pointer<SideVariable<NDIM, int> > dof_index_sc_var = dof_index_var;
    if (dof_index_cc_var)
    {
        if (op_type == CONSERVATIVE)
        {
            constructConservativeProlongationOp_cell(mat,
                                                     dof_index_idx,
                                                     num_fine_dofs_per_proc,
                                                     num_coarse_dofs_per_proc,
                                                     fine_patch_level,
                                                     coarse_patch_level,
                                                     coarse_level_ao,
                                                     coarse_ao_offset);
        }
        else
        {
            TBOX_ERROR(
                "PETScMatUtilities::constructProlongationOp(): Unsupported prolongation operator for cc-variable. "
                "Given operator is "
                << op_type
                << ". Supported ops are: "
                << CONSERVATIVE
                << std::endl);
        }
    }
    else if (dof_index_sc_var)
    {
        if (op_type == RT0)
        {
            constructRT0ProlongationOp_side(mat,
                                            dof_index_idx,
                                            num_fine_dofs_per_proc,
                                            num_coarse_dofs_per_proc,
                                            fine_patch_level,
                                            coarse_patch_level,
                                            coarse_level_ao,
                                            coarse_ao_offset);
        }
        else if (op_type == LINEAR)
        {
            constructLinearProlongationOp_side(mat,
                                               dof_index_idx,
                                               num_fine_dofs_per_proc,
                                               num_coarse_dofs_per_proc,
                                               fine_patch_level,
                                               coarse_patch_level,
                                               coarse_level_ao,
                                               coarse_ao_offset);
        }
        else
        {
            TBOX_ERROR(
                "PETScMatUtilities::constructProlongationOp(): Unsupported prolongation operator for sc-variable. "
                "Given operator is "
                << op_type
                << ". Supported ops are: "
                << RT0
                << " and "
                << LINEAR
                << std::endl);
        }
    }
    else
    {
        TBOX_ERROR("PETScVecUtilities::constructPatchLevelProlongationOp():\n"
                   << "  unsupported data centering type for variable "
                   << dof_index_var->getName()
                   << "\n");
    }

} // constructPatchLevelProlongationOp

void
PETScMatUtilities::constructRestrictionScalingOp(Mat& P, Vec& L)
{
    // Note that enteries of P are positive, so we will use column norm-1 function
    // of PETSc which appears to be faster than row sum call from the documentation.
    // We might have a column of all zeros for some DOFs (say pressure for combined
    // u-p vec, if we are only prolongating u). Therefore, care should be taken for
    // this case.

    int ierr;
    PetscInt M, N;
    ierr = MatGetSize(P, &M, &N);
    IBTK_CHKERRQ(ierr);
    std::vector<double> column_sum_inv(N);
    ierr = MatGetColumnNorms(P, NORM_1, &column_sum_inv[0]);
    IBTK_CHKERRQ(ierr);

    for (int k = 0; k < N; ++k)
    {
        const double sum = column_sum_inv[k];
        if (!MathUtilities<double>::equalEps(sum, 0.0))
        {
            column_sum_inv[k] = 1.0 / sum;
        }
        else
        {
            column_sum_inv[k] = 0.0;
        }
    }

    // Get the right vector of P, which becomes the left-vector of R.
    if (L)
    {
        ierr = VecDestroy(&L);
        IBTK_CHKERRQ(ierr);
    }
    ierr = MatCreateVecs(P, &L, NULL);
    IBTK_CHKERRQ(ierr);
    PetscInt ilower, iupper, num_elems;
    ierr = VecGetOwnershipRange(L, &ilower, &iupper);
    IBTK_CHKERRQ(ierr);
    num_elems = iupper - ilower;
    if (num_elems != 0)
    {
        std::vector<PetscScalar> L_vals(num_elems);
        std::vector<PetscInt> L_idxs(num_elems);
        for (int k = ilower; k < iupper; ++k)
        {
            L_idxs[k - ilower] = k;
            L_vals[k - ilower] = column_sum_inv[k];
        }
        ierr = VecSetValues(L, num_elems, &L_idxs[0], &L_vals[0], INSERT_VALUES);
        IBTK_CHKERRQ(ierr);
    }

    // Assemble the diagonal matrix.
    ierr = VecAssemblyBegin(L);
    IBTK_CHKERRQ(ierr);
    ierr = VecAssemblyEnd(L);
    IBTK_CHKERRQ(ierr);
    return;
} // constructRestrictionScalingOp

void
PETScMatUtilities::constructPatchLevelASMSubdomains(std::vector<IS>& is_overlap,
                                                    std::vector<IS>& is_nonoverlap,
                                                    const IntVector<NDIM>& box_size,
                                                    const IntVector<NDIM>& overlap_size,
                                                    const std::vector<int>& num_dofs_per_proc,
                                                    int dof_index_idx,
                                                    Pointer<PatchLevel<NDIM> > patch_level,
                                                    Pointer<CoarseFineBoundary<NDIM> > cf_boundary)
{
    int ierr;
    for (unsigned int k = 0; k < is_overlap.size(); ++k)
    {
        ierr = ISDestroy(&is_overlap[k]);
        IBTK_CHKERRQ(ierr);
    }
    is_overlap.clear();
    for (unsigned int k = 0; k < is_nonoverlap.size(); ++k)
    {
        ierr = ISDestroy(&is_nonoverlap[k]);
        IBTK_CHKERRQ(ierr);
    }
    is_nonoverlap.clear();

    // Determine the data-centering type.
    VariableDatabase<NDIM>* var_db = VariableDatabase<NDIM>::getDatabase();
    Pointer<Variable<NDIM> > dof_index_var;
    var_db->mapIndexToVariable(dof_index_idx, dof_index_var);
    Pointer<CellVariable<NDIM, int> > dof_index_cc_var = dof_index_var;
    Pointer<SideVariable<NDIM, int> > dof_index_sc_var = dof_index_var;
    if (dof_index_cc_var)
    {
        constructPatchLevelASMSubdomains_cell(is_overlap,
                                              is_nonoverlap,
                                              box_size,
                                              overlap_size,
                                              num_dofs_per_proc,
                                              dof_index_idx,
                                              patch_level,
                                              cf_boundary);
    }
    else if (dof_index_sc_var)
    {
        constructPatchLevelASMSubdomains_side(is_overlap,
                                              is_nonoverlap,
                                              box_size,
                                              overlap_size,
                                              num_dofs_per_proc,
                                              dof_index_idx,
                                              patch_level,
                                              cf_boundary);
    }
    else
    {
        TBOX_ERROR("PETScVecUtilities::constructPatchLevelASMSubdomains():\n"
                   << "  unsupported data centering type for variable "
                   << dof_index_var->getName()
                   << "\n");
    }
    return;
} // constructPatchLevelASMSubdomains

/////////////////////////////// PROTECTED ////////////////////////////////////

/////////////////////////////// PRIVATE //////////////////////////////////////

void
PETScMatUtilities::constructConservativeProlongationOp_cell(Mat& mat,
                                                            int dof_index_idx,
                                                            const std::vector<int>& num_fine_dofs_per_proc,
                                                            const std::vector<int>& num_coarse_dofs_per_proc,
                                                            Pointer<PatchLevel<NDIM> > fine_patch_level,
                                                            Pointer<PatchLevel<NDIM> > coarse_patch_level,
                                                            const AO& coarse_level_ao,
                                                            const int coarse_ao_offset)
{
    int ierr;
    if (mat)
    {
        ierr = MatDestroy(&mat);
        IBTK_CHKERRQ(ierr);
    }

    // Determine the grid and data extents for the coarse level.
    const BoxArray<NDIM>& coarse_domain_boxes = coarse_patch_level->getPhysicalDomain();
#if !defined(NDEBUG)
    TBOX_ASSERT(coarse_domain_boxes.size() == 1);
#endif
    const Index<NDIM>& coarse_domain_lower = coarse_domain_boxes[0].lower();
    const Index<NDIM>& coarse_domain_upper = coarse_domain_boxes[0].upper();
    Index<NDIM> coarse_num_cells = 1;
    coarse_num_cells += coarse_domain_upper - coarse_domain_lower;

    // Ratio between fine and coarse levels.
    const IntVector<NDIM>& coarse_ratio = coarse_patch_level->getRatio();
    const IntVector<NDIM>& fine_ratio = fine_patch_level->getRatio();
    const IntVector<NDIM> fine_coarse_ratio = fine_ratio / coarse_ratio;

    // Determine the matrix dimensions and index ranges.
    const int mpi_rank = SAMRAI_MPI::getRank();
    const int m_local = num_fine_dofs_per_proc[mpi_rank];
    const int n_local = num_coarse_dofs_per_proc[mpi_rank];
    const int i_fine_lower =
        std::accumulate(num_fine_dofs_per_proc.begin(), num_fine_dofs_per_proc.begin() + mpi_rank, 0);
#if !defined(NDEBUG)
    const int i_fine_upper = i_fine_lower + m_local;
#endif
    const int j_coarse_lower =
        std::accumulate(num_coarse_dofs_per_proc.begin(), num_coarse_dofs_per_proc.begin() + mpi_rank, 0);
    const int j_coarse_upper = j_coarse_lower + n_local;

    // Determine the non-zero matrix structure for constant refine.
    std::vector<int> d_nnz(m_local, 0), o_nnz(m_local, 0);
    for (PatchLevel<NDIM>::Iterator p(fine_patch_level); p; p++)
    {
        Pointer<Patch<NDIM> > fine_patch = fine_patch_level->getPatch(p());
        const Box<NDIM>& fine_patch_box = fine_patch->getBox();
        Pointer<CellData<NDIM, int> > dof_fine_data = fine_patch->getPatchData(dof_index_idx);
        const unsigned depth = dof_fine_data->getDepth();
        std::vector<int> samrai_petsc_map(depth), local_row(depth);

        for (Box<NDIM>::Iterator b(CellGeometry<NDIM>::toCellBox(fine_patch_box)); b; b++)
        {
            const CellIndex<NDIM>& i_fine = b();
            for (unsigned d = 0; d < depth; ++d)
            {
                local_row[d] = (*dof_fine_data)(i_fine, d);
#if !defined(NDEBUG)
                TBOX_ASSERT(local_row[d] >= i_fine_lower && local_row[d] < i_fine_upper);
#else
                NULL_USE(i_fine_upper);
#endif
                local_row[d] -= i_fine_lower;
            }

            const CellIndex<NDIM> i_coarse = IndexUtilities::coarsen(i_fine, fine_coarse_ratio);
            for (unsigned d = 0; d < depth; ++d)
            {
                samrai_petsc_map[d] = IndexUtilities::mapIndexToInteger(
                    i_coarse, coarse_domain_lower, coarse_num_cells, d, coarse_ao_offset);
            }
            AOApplicationToPetsc(coarse_level_ao, depth, &samrai_petsc_map[0]);

            for (unsigned d = 0; d < depth; ++d)
            {
                if (samrai_petsc_map[d] >= j_coarse_lower && samrai_petsc_map[d] < j_coarse_upper)
                {
                    d_nnz[local_row[d]] = 1;
                }
                else
                {
                    o_nnz[local_row[d]] = 1;
                }
            }
        }
    }

    // Create an empty matrix.
    ierr = MatCreateAIJ(PETSC_COMM_WORLD,
                        m_local,
                        n_local,
                        PETSC_DETERMINE,
                        PETSC_DETERMINE,
                        0,
                        m_local ? &d_nnz[0] : NULL,
                        0,
                        m_local ? &o_nnz[0] : NULL,
                        &mat);
    IBTK_CHKERRQ(ierr);

    // Determine matrix-coefficients
    for (PatchLevel<NDIM>::Iterator p(fine_patch_level); p; p++)
    {
        Pointer<Patch<NDIM> > fine_patch = fine_patch_level->getPatch(p());
        const Box<NDIM>& fine_patch_box = fine_patch->getBox();
        Pointer<CellData<NDIM, int> > dof_fine_data = fine_patch->getPatchData(dof_index_idx);
        const unsigned depth = dof_fine_data->getDepth();
        std::vector<int> samrai_petsc_map(depth);

        for (Box<NDIM>::Iterator b(CellGeometry<NDIM>::toCellBox(fine_patch_box)); b; b++)
        {
            const CellIndex<NDIM>& i_fine = b();
            const CellIndex<NDIM> i_coarse = IndexUtilities::coarsen(i_fine, fine_coarse_ratio);

            for (unsigned d = 0; d < depth; ++d)
            {
                samrai_petsc_map[d] = IndexUtilities::mapIndexToInteger(
                    i_coarse, coarse_domain_lower, coarse_num_cells, d, coarse_ao_offset);
            }
            AOApplicationToPetsc(coarse_level_ao, depth, &samrai_petsc_map[0]);
            for (unsigned d = 0; d < depth; ++d)
            {
                int row = (*dof_fine_data)(i_fine, d);
                int col = samrai_petsc_map[d];
                PetscScalar val = 1.0;
                ierr = MatSetValues(mat, 1, &row, 1, &col, &val, INSERT_VALUES);
                IBTK_CHKERRQ(ierr);
            }
        }
    }

    // Assemble the matrix.
    ierr = MatAssemblyBegin(mat, MAT_FINAL_ASSEMBLY);
    IBTK_CHKERRQ(ierr);
    ierr = MatAssemblyEnd(mat, MAT_FINAL_ASSEMBLY);
    IBTK_CHKERRQ(ierr);
    return;

} // constructConservativeProlongationOp_cell

void
PETScMatUtilities::constructRT0ProlongationOp_side(Mat& mat,
                                                   int dof_index_idx,
                                                   const std::vector<int>& num_fine_dofs_per_proc,
                                                   const std::vector<int>& num_coarse_dofs_per_proc,
                                                   Pointer<PatchLevel<NDIM> > fine_patch_level,
                                                   Pointer<PatchLevel<NDIM> > coarse_patch_level,
                                                   const AO& coarse_level_ao,
                                                   const int coarse_ao_offset)
{
    int ierr;
    if (mat)
    {
        ierr = MatDestroy(&mat);
        IBTK_CHKERRQ(ierr);
    }

    // Determine the grid and data extents for the coarse level and fine levels.
    const BoxArray<NDIM>& coarse_domain_boxes = coarse_patch_level->getPhysicalDomain();
#if !defined(NDEBUG)
    TBOX_ASSERT(coarse_domain_boxes.size() == 1);
#endif
    const Index<NDIM>& coarse_domain_lower = coarse_domain_boxes[0].lower();
    const Index<NDIM>& coarse_domain_upper = coarse_domain_boxes[0].upper();
    Box<NDIM> coarse_domain_side_boxes[NDIM];
    for (int axis = 0; axis < NDIM; ++axis)
    {
        coarse_domain_side_boxes[axis] = SideGeometry<NDIM>::toSideBox(coarse_domain_boxes[0], axis);
    }
    Pointer<CartesianGridGeometry<NDIM> > grid_geom = coarse_patch_level->getGridGeometry();
    IntVector<NDIM> coarse_periodic_shift = grid_geom->getPeriodicShift(coarse_patch_level->getRatio());
    boost::array<Index<NDIM>, NDIM> coarse_num_cells;
    for (unsigned d = 0; d < NDIM; ++d)
    {
        Index<NDIM> offset = 1;
        offset(d) = coarse_periodic_shift(d) ? 1 : 2;
        coarse_num_cells[d] = coarse_domain_upper - coarse_domain_lower + offset;
    }

    // Ratio between fine and coarse levels.
    const IntVector<NDIM>& coarse_ratio = coarse_patch_level->getRatio();
    const IntVector<NDIM>& fine_ratio = fine_patch_level->getRatio();
    const IntVector<NDIM> fine_coarse_ratio = fine_ratio / coarse_ratio;

    // Determine the matrix dimensions and index ranges.
    const int mpi_rank = SAMRAI_MPI::getRank();
    const int m_local = num_fine_dofs_per_proc[mpi_rank];
    const int n_local = num_coarse_dofs_per_proc[mpi_rank];
    const int i_fine_lower =
        std::accumulate(num_fine_dofs_per_proc.begin(), num_fine_dofs_per_proc.begin() + mpi_rank, 0);
    const int i_fine_upper = i_fine_lower + m_local;
    const int j_coarse_lower =
        std::accumulate(num_coarse_dofs_per_proc.begin(), num_coarse_dofs_per_proc.begin() + mpi_rank, 0);
    const int j_coarse_upper = j_coarse_lower + n_local;

    // Determine the non-zero matrix structure for the refine operator.
    std::vector<int> d_nnz(m_local, 0), o_nnz(m_local, 0);
    for (PatchLevel<NDIM>::Iterator p(fine_patch_level); p; p++)
    {
        Pointer<Patch<NDIM> > fine_patch = fine_patch_level->getPatch(p());
        const Box<NDIM>& fine_patch_box = fine_patch->getBox();
        Pointer<SideData<NDIM, int> > fine_dof_data = fine_patch->getPatchData(dof_index_idx);
        const unsigned depth = fine_dof_data->getDepth();
        const int n_interpolants = 2;
        std::vector<int> samrai_petsc_map(n_interpolants * depth), local_row(depth);

        for (int axis = 0; axis < NDIM; ++axis)
        {
            IntVector<NDIM> offset = 0;
            offset(axis) = 1;

            int data_offset = 0;
            for (int side = 0; side < axis; ++side)
            {
                int side_offset = depth;
                for (unsigned d = 0; d < NDIM; ++d) side_offset *= coarse_num_cells[side](d);
                data_offset += side_offset;
            }

            for (Box<NDIM>::Iterator b(SideGeometry<NDIM>::toSideBox(fine_patch_box, axis)); b; b++)
            {
                const CellIndex<NDIM>& i = b();
                const SideIndex<NDIM> i_s(i, axis, SideIndex<NDIM>::Lower);
                bool on_proc_fine_loc = true;
                for (unsigned d = 0; d < depth; ++d)
                {
                    local_row[d] = (*fine_dof_data)(i_s, d);

                    on_proc_fine_loc = on_proc_fine_loc && local_row[d] >= i_fine_lower && local_row[d] < i_fine_upper;

                    local_row[d] -= i_fine_lower;
                }
                if (!on_proc_fine_loc) continue;

                const CellIndex<NDIM> I = IndexUtilities::coarsen(i, fine_coarse_ratio);
                const CellIndex<NDIM>& I_L = I;
                const CellIndex<NDIM> I_U = I_L + offset;
                for (unsigned d = 0; d < depth; ++d)
                {
                    samrai_petsc_map[d * n_interpolants] =
                        IndexUtilities::mapIndexToInteger(I_L,
                                                          coarse_domain_lower,
                                                          coarse_num_cells[axis],
                                                          d,
                                                          coarse_ao_offset + data_offset,
                                                          coarse_periodic_shift);

                    samrai_petsc_map[d * n_interpolants + 1] =
                        IndexUtilities::mapIndexToInteger(I_U,
                                                          coarse_domain_lower,
                                                          coarse_num_cells[axis],
                                                          d,
                                                          coarse_ao_offset + data_offset,
                                                          coarse_periodic_shift);
                }
                AOApplicationToPetsc(coarse_level_ao, n_interpolants * depth, &samrai_petsc_map[0]);
#if !defined(NDEBUG)
                for (unsigned d = 0; d < depth; ++d)
                {
                    if (samrai_petsc_map[d * n_interpolants] < 0)
                    {
                        int domain = IndexUtilities::mapIndexToInteger(I_L,
                                                                       coarse_domain_lower,
                                                                       coarse_num_cells[axis],
                                                                       d,
                                                                       coarse_ao_offset + data_offset,
                                                                       coarse_periodic_shift);
                        TBOX_ERROR("Component axis = " << axis << " with coarse grid index " << I_L
                                                       << " and SAMRAI mapping "
                                                       << domain
                                                       << " is mapped to "
                                                       << samrai_petsc_map[d * n_interpolants]
                                                       << " by AO object constructed for level "
                                                       << coarse_patch_level->getLevelNumber()
                                                       << ". Index "
                                                       << I
                                                       << " contained in coarse domain = "
                                                       << coarse_domain_side_boxes[axis].contains(I_L)
                                                       << std::endl);
                    }
                }
#endif

                for (unsigned d = 0; d < depth; ++d)
                {
                    if (samrai_petsc_map[d * n_interpolants] >= 0 &&
                        samrai_petsc_map[d * n_interpolants] >= j_coarse_lower && samrai_petsc_map[d] < j_coarse_upper)
                    {
                        d_nnz[local_row[d]] = 1;
                    }
                    else if (samrai_petsc_map[d * n_interpolants] >= 0)
                    {
                        o_nnz[local_row[d]] = 1;
                    }

                    if (samrai_petsc_map[d * n_interpolants + 1] >= 0 &&
                        samrai_petsc_map[d * n_interpolants + 1] >= j_coarse_lower &&
                        samrai_petsc_map[d * n_interpolants + 1] < j_coarse_upper)
                    {
                        d_nnz[local_row[d]] += 1;
                    }
                    else if (samrai_petsc_map[d * n_interpolants + 1] >= 0)
                    {
                        o_nnz[local_row[d]] += 1;
                    }
                }
            }
        }
    }

    // Create an empty matrix.
    ierr = MatCreateAIJ(PETSC_COMM_WORLD,
                        m_local,
                        n_local,
                        PETSC_DETERMINE,
                        PETSC_DETERMINE,
                        0,
                        m_local ? &d_nnz[0] : NULL,
                        0,
                        m_local ? &o_nnz[0] : NULL,
                        &mat);
    IBTK_CHKERRQ(ierr);

    // Determine the matrix-coefficients
    for (PatchLevel<NDIM>::Iterator p(fine_patch_level); p; p++)
    {
        Pointer<Patch<NDIM> > fine_patch = fine_patch_level->getPatch(p());
        const Box<NDIM>& fine_patch_box = fine_patch->getBox();
        Pointer<SideData<NDIM, int> > fine_dof_data = fine_patch->getPatchData(dof_index_idx);
        const unsigned depth = fine_dof_data->getDepth();
        const int n_interpolants = 2;
        std::vector<int> samrai_petsc_map(n_interpolants * depth);

        for (int axis = 0; axis < NDIM; ++axis)
        {
            IntVector<NDIM> offset = 0;
            offset(axis) = 1;

            int data_offset = 0;
            for (int side = 0; side < axis; ++side)
            {
                int side_offset = depth;
                for (unsigned d = 0; d < NDIM; ++d) side_offset *= coarse_num_cells[side](d);
                data_offset += side_offset;
            }
            IntVector<NDIM> coarse_periodic_shift_axis = 0;
            coarse_periodic_shift_axis(axis) = coarse_periodic_shift(axis);

            for (Box<NDIM>::Iterator b(SideGeometry<NDIM>::toSideBox(fine_patch_box, axis)); b; b++)
            {
                const CellIndex<NDIM>& i = b();
                const SideIndex<NDIM> i_s(i, axis, SideIndex<NDIM>::Lower);
                bool on_proc_fine_loc = true;
                for (unsigned d = 0; d < depth; ++d)
                {
                    const int fine_dof_idx = (*fine_dof_data)(i_s, d);
                    on_proc_fine_loc = on_proc_fine_loc && fine_dof_idx >= i_fine_lower && fine_dof_idx < i_fine_upper;
                }
                if (!on_proc_fine_loc) continue;

                const CellIndex<NDIM> I = IndexUtilities::coarsen(i, fine_coarse_ratio);
                const CellIndex<NDIM>& I_L = I;
                const CellIndex<NDIM> I_U = I_L + offset;
                for (unsigned d = 0; d < depth; ++d)
                {
                    samrai_petsc_map[d * n_interpolants] =
                        IndexUtilities::mapIndexToInteger(I_L,
                                                          coarse_domain_lower,
                                                          coarse_num_cells[axis],
                                                          d,
                                                          coarse_ao_offset + data_offset,
                                                          coarse_periodic_shift);

                    samrai_petsc_map[d * n_interpolants + 1] =
                        IndexUtilities::mapIndexToInteger(I_U,
                                                          coarse_domain_lower,
                                                          coarse_num_cells[axis],
                                                          d,
                                                          coarse_ao_offset + data_offset,
                                                          coarse_periodic_shift);
                }
                AOApplicationToPetsc(coarse_level_ao, n_interpolants * depth, &samrai_petsc_map[0]);

                for (unsigned d = 0; d < depth; ++d)
                {
                    int row = (*fine_dof_data)(i_s, d);
                    std::vector<int> col;
                    std::vector<double> col_val(2);
                    for (int ip = 0; ip < n_interpolants; ++ip)
                    {
                        if (samrai_petsc_map[d * n_interpolants + ip] < 0) continue;
                        col.push_back(samrai_petsc_map[d * n_interpolants + ip]);
                    }
                    int col_size = static_cast<int>(col.size());
                    TBOX_ASSERT(col_size >= 1);

                    // w_L = 1 - [i(axis) - refine(I_L,ratio)(axis)]/ratio(axis)
                    double w_L = 1.0 -
                                 (static_cast<double>(i(axis)) -
                                  static_cast<double>(IndexUtilities::refine(I_L, fine_coarse_ratio)(axis))) /
                                     static_cast<double>(fine_coarse_ratio(axis));

                    col_val[0] = w_L;
                    col_val[1] = 1.0 - w_L;
                    if (col_size == 1)
                    {
                        col_val[0] += col_val[1];
                    }

                    ierr = MatSetValues(mat, 1, &row, col_size, &col[0], &col_val[0], INSERT_VALUES);
                }
            }
        }
    }

    // Assemble the matrix.
    ierr = MatAssemblyBegin(mat, MAT_FINAL_ASSEMBLY);
    IBTK_CHKERRQ(ierr);
    ierr = MatAssemblyEnd(mat, MAT_FINAL_ASSEMBLY);
    IBTK_CHKERRQ(ierr);
    return;
} // constructRT0ProlongationOp_side

void
PETScMatUtilities::constructLinearProlongationOp_side(Mat& mat,
                                                      int dof_index_idx,
                                                      const std::vector<int>& num_fine_dofs_per_proc,
                                                      const std::vector<int>& num_coarse_dofs_per_proc,
                                                      Pointer<PatchLevel<NDIM> > fine_patch_level,
                                                      Pointer<PatchLevel<NDIM> > coarse_patch_level,
                                                      const AO& coarse_level_ao,
                                                      const int coarse_ao_offset)
{
    int ierr;
    if (mat)
    {
        ierr = MatDestroy(&mat);
        IBTK_CHKERRQ(ierr);
    }

    // Determine the grid and data extents for the coarse level and fine levels.
    const BoxArray<NDIM>& coarse_domain_boxes = coarse_patch_level->getPhysicalDomain();
#if !defined(NDEBUG)
    TBOX_ASSERT(coarse_domain_boxes.size() == 1);
#endif
    const Index<NDIM>& coarse_domain_lower = coarse_domain_boxes[0].lower();
    const Index<NDIM>& coarse_domain_upper = coarse_domain_boxes[0].upper();
    Box<NDIM> coarse_domain_side_boxes[NDIM];
    for (int axis = 0; axis < NDIM; ++axis)
    {
        coarse_domain_side_boxes[axis] = SideGeometry<NDIM>::toSideBox(coarse_domain_boxes[0], axis);
    }
    Pointer<CartesianGridGeometry<NDIM> > grid_geom = coarse_patch_level->getGridGeometry();
    IntVector<NDIM> coarse_periodic_shift = grid_geom->getPeriodicShift(coarse_patch_level->getRatio());
    boost::array<Index<NDIM>, NDIM> coarse_num_cells;
    for (unsigned d = 0; d < NDIM; ++d)
    {
        Index<NDIM> offset = 1;
        offset(d) = coarse_periodic_shift(d) ? 1 : 2;
        coarse_num_cells[d] = coarse_domain_upper - coarse_domain_lower + offset;
    }

    // Ratio between fine and coarse levels.
    const IntVector<NDIM>& coarse_ratio = coarse_patch_level->getRatio();
    const IntVector<NDIM>& fine_ratio = fine_patch_level->getRatio();
    const IntVector<NDIM> fine_coarse_ratio = fine_ratio / coarse_ratio;

    // Determine the matrix dimensions and index ranges.
    const int mpi_rank = SAMRAI_MPI::getRank();
    const int m_local = num_fine_dofs_per_proc[mpi_rank];
    const int n_local = num_coarse_dofs_per_proc[mpi_rank];
    const int i_fine_lower =
        std::accumulate(num_fine_dofs_per_proc.begin(), num_fine_dofs_per_proc.begin() + mpi_rank, 0);
    const int i_fine_upper = i_fine_lower + m_local;
    const int j_coarse_lower =
        std::accumulate(num_coarse_dofs_per_proc.begin(), num_coarse_dofs_per_proc.begin() + mpi_rank, 0);
    const int j_coarse_upper = j_coarse_lower + n_local;

    // Determine the non-zero matrix structure for the refine operator.
    std::vector<int> d_nnz(m_local, 0), o_nnz(m_local, 0);
    for (PatchLevel<NDIM>::Iterator p(fine_patch_level); p; p++)
    {
        Pointer<Patch<NDIM> > fine_patch = fine_patch_level->getPatch(p());
        const Box<NDIM>& fine_patch_box = fine_patch->getBox();
        Pointer<SideData<NDIM, int> > fine_dof_data = fine_patch->getPatchData(dof_index_idx);
        const unsigned depth = fine_dof_data->getDepth();
        const int n_interpolants = 4 * (NDIM - 1);
        std::vector<int> samrai_petsc_map(n_interpolants * depth), local_row(depth);

        for (int axis = 0; axis < NDIM; ++axis)
        {
            int data_offset = 0;
            for (int side = 0; side < axis; ++side)
            {
                int side_offset = depth;
                for (unsigned d = 0; d < NDIM; ++d) side_offset *= coarse_num_cells[side](d);
                data_offset += side_offset;
            }

            for (Box<NDIM>::Iterator b(SideGeometry<NDIM>::toSideBox(fine_patch_box, axis)); b; b++)
            {
                const CellIndex<NDIM>& i = b();
                const SideIndex<NDIM> i_s(i, axis, SideIndex<NDIM>::Lower);
                bool on_proc_fine_loc = true;
                for (unsigned d = 0; d < depth; ++d)
                {
                    local_row[d] = (*fine_dof_data)(i_s, d);

                    on_proc_fine_loc = on_proc_fine_loc && local_row[d] >= i_fine_lower && local_row[d] < i_fine_upper;

                    local_row[d] -= i_fine_lower;
                }
                if (!on_proc_fine_loc) continue;

                const CellIndex<NDIM> I = IndexUtilities::coarsen(i, fine_coarse_ratio);
                const CellIndex<NDIM> i_lower = IndexUtilities::refine(I, fine_coarse_ratio);

                std::vector<CellIndex<NDIM> > interpolants(n_interpolants);
                std::vector<IntVector<NDIM> > offsets(n_interpolants, 0);
                int upperlower[NDIM];
                for (int side = 0; side < NDIM; ++side)
                {
                    if (side == axis)
                    {
                        upperlower[side] = 1;
                    }
                    else
                    {
                        upperlower[side] = i(side) - i_lower(side) >= fine_coarse_ratio(side) / 2 ? 1 : -1;
                    }
                }

                if (axis == 0)
                {
                    /***************************************
                     *        2 -- 3          6 -- 7
                     *     y  |    |  ---> z  |    |
                     *        0 -- 1          4 -- 5
                     *           x
                     ***************************************/
                    offsets[1](0) = upperlower[0];

                    offsets[2](1) = upperlower[1];

                    offsets[3](0) = upperlower[0];
                    offsets[3](1) = upperlower[1];
#if (NDIM == 3)
                    offsets[4](2) = upperlower[2];

                    offsets[5](0) = upperlower[0];
                    offsets[5](2) = upperlower[2];

                    offsets[6](1) = upperlower[1];
                    offsets[6](2) = upperlower[2];

                    offsets[7](0) = upperlower[0];
                    offsets[7](1) = upperlower[1];
                    offsets[7](2) = upperlower[2];
#endif
                }
                else if (axis == 1)
                {
                    /************************************
                     *        1 -- 3           5 -- 7
                     *    y   |    |  ---> z   |    |
                     *        0 -- 2           4 -- 6
                     *           x
                     ************************************/

                    offsets[1](1) = upperlower[1];

                    offsets[2](0) = upperlower[0];

                    offsets[3](0) = upperlower[0];
                    offsets[3](1) = upperlower[1];
#if (NDIM == 3)
                    offsets[4](2) = upperlower[2];

                    offsets[5](1) = upperlower[1];
                    offsets[5](2) = upperlower[2];

                    offsets[6](0) = upperlower[0];
                    offsets[6](2) = upperlower[2];

                    offsets[7](0) = upperlower[0];
                    offsets[7](1) = upperlower[1];
                    offsets[7](2) = upperlower[2];
#endif
                }
#if (NDIM == 3)
                else if (axis == 2)
                {
                    /***********************************
                     *        1 -- 3          5 -- 7
                     *     z  |    |  ---> y  |    |
                     *        0 -- 2          4 -- 6
                     *           x
                     **********************************/

                    offsets[1](2) = upperlower[2];

                    offsets[2](0) = upperlower[0];

                    offsets[3](0) = upperlower[0];
                    offsets[3](2) = upperlower[2];

                    offsets[4](1) = upperlower[1];

                    offsets[5](1) = upperlower[1];
                    offsets[5](2) = upperlower[2];

                    offsets[6](0) = upperlower[0];
                    offsets[6](1) = upperlower[1];

                    offsets[7](0) = upperlower[0];
                    offsets[7](1) = upperlower[1];
                    offsets[7](2) = upperlower[2];
                }
#endif

                for (int ip = 0; ip < n_interpolants; ++ip)
                {
                    interpolants[ip] = I + offsets[ip];
                }

                for (unsigned d = 0; d < depth; ++d)
                {
                    for (int ip = 0; ip < n_interpolants; ++ip)
                    {
                        samrai_petsc_map[d * n_interpolants + ip] =
                            IndexUtilities::mapIndexToInteger(interpolants[ip],
                                                              coarse_domain_lower,
                                                              coarse_num_cells[axis],
                                                              d,
                                                              coarse_ao_offset + data_offset,
                                                              coarse_periodic_shift);
                    }
                }
                AOApplicationToPetsc(coarse_level_ao, n_interpolants * depth, &samrai_petsc_map[0]);
#if !defined(NDEBUG)
                for (unsigned d = 0; d < depth; ++d)
                {
                    if (samrai_petsc_map[d * n_interpolants] < 0)
                    {
                        int domain = IndexUtilities::mapIndexToInteger(interpolants[0],
                                                                       coarse_domain_lower,
                                                                       coarse_num_cells[axis],
                                                                       d,
                                                                       coarse_ao_offset + data_offset,
                                                                       coarse_periodic_shift);
                        TBOX_ERROR("Component axis = " << axis << " with coarse grid index " << I
                                                       << " and SAMRAI mapping "
                                                       << domain
                                                       << " is mapped to "
                                                       << samrai_petsc_map[d * n_interpolants]
                                                       << " by AO object constructed for level "
                                                       << coarse_patch_level->getLevelNumber()
                                                       << ". Index "
                                                       << I
                                                       << " contained in coarse domain = "
                                                       << coarse_domain_side_boxes[axis].contains(interpolants[0])
                                                       << std::endl);
                    }
                }
#endif

                for (unsigned d = 0; d < depth; ++d)
                {
                    for (int ip = 0; ip < n_interpolants; ++ip)
                    {
                        const int idx = d * n_interpolants + ip;
                        if (samrai_petsc_map[idx] < 0) continue;

                        if (samrai_petsc_map[idx] >= j_coarse_lower && samrai_petsc_map[idx] < j_coarse_upper)
                            d_nnz[local_row[d]] += 1;
                        else
                            o_nnz[local_row[d]] += 1;
                    }
                }
            }
        }
    }

    // Create an empty matrix.
    ierr = MatCreateAIJ(PETSC_COMM_WORLD,
                        m_local,
                        n_local,
                        PETSC_DETERMINE,
                        PETSC_DETERMINE,
                        0,
                        m_local ? &d_nnz[0] : NULL,
                        0,
                        m_local ? &o_nnz[0] : NULL,
                        &mat);
    IBTK_CHKERRQ(ierr);

    // Determine the matrix-coefficients
    for (PatchLevel<NDIM>::Iterator p(fine_patch_level); p; p++)
    {
        Pointer<Patch<NDIM> > fine_patch = fine_patch_level->getPatch(p());
        const Box<NDIM>& fine_patch_box = fine_patch->getBox();
        Pointer<SideData<NDIM, int> > fine_dof_data = fine_patch->getPatchData(dof_index_idx);
        const unsigned depth = fine_dof_data->getDepth();
        const int n_interpolants = 4 * (NDIM - 1);
        std::vector<int> samrai_petsc_map(n_interpolants * depth);

        for (int axis = 0; axis < NDIM; ++axis)
        {
            int data_offset = 0;
            for (int side = 0; side < axis; ++side)
            {
                int side_offset = depth;
                for (unsigned d = 0; d < NDIM; ++d) side_offset *= coarse_num_cells[side](d);
                data_offset += side_offset;
            }

            for (Box<NDIM>::Iterator b(SideGeometry<NDIM>::toSideBox(fine_patch_box, axis)); b; b++)
            {
                const CellIndex<NDIM>& i = b();
                const SideIndex<NDIM> i_s(i, axis, SideIndex<NDIM>::Lower);
                bool on_proc_fine_loc = true;
                for (unsigned d = 0; d < depth; ++d)
                {
                    const int fine_dof_idx = (*fine_dof_data)(i_s, d);
                    on_proc_fine_loc = on_proc_fine_loc && fine_dof_idx >= i_fine_lower && fine_dof_idx < i_fine_upper;
                }
                if (!on_proc_fine_loc) continue;

                const CellIndex<NDIM> I = IndexUtilities::coarsen(i, fine_coarse_ratio);
                const CellIndex<NDIM> i_lower = IndexUtilities::refine(I, fine_coarse_ratio);

                std::vector<CellIndex<NDIM> > interpolants(n_interpolants);
                std::vector<IntVector<NDIM> > offsets(n_interpolants, 0);
                int upperlower[NDIM];
                for (int side = 0; side < NDIM; ++side)
                {
                    if (side == axis)
                    {
                        upperlower[side] = 1;
                    }
                    else
                    {
                        upperlower[side] = i(side) - i_lower(side) >= fine_coarse_ratio(side) / 2 ? 1 : -1;
                    }
                }

                if (axis == 0)
                {
                    /***************************************
                     *        2 -- 3          6 -- 7
                     *     y  |    |  ---> z  |    |
                     *        0 -- 1          4 -- 5
                     *           x
                     ***************************************/
                    offsets[1](0) = upperlower[0];

                    offsets[2](1) = upperlower[1];

                    offsets[3](0) = upperlower[0];
                    offsets[3](1) = upperlower[1];
#if (NDIM == 3)
                    offsets[4](2) = upperlower[2];

                    offsets[5](0) = upperlower[0];
                    offsets[5](2) = upperlower[2];

                    offsets[6](1) = upperlower[1];
                    offsets[6](2) = upperlower[2];

                    offsets[7](0) = upperlower[0];
                    offsets[7](1) = upperlower[1];
                    offsets[7](2) = upperlower[2];
#endif
                }
                else if (axis == 1)
                {
                    /************************************
                     *        1 -- 3           5 -- 7
                     *    y   |    |  ---> z   |    |
                     *        0 -- 2           4 -- 6
                     *           x
                     ************************************/

                    offsets[1](1) = upperlower[1];

                    offsets[2](0) = upperlower[0];

                    offsets[3](0) = upperlower[0];
                    offsets[3](1) = upperlower[1];
#if (NDIM == 3)
                    offsets[4](2) = upperlower[2];

                    offsets[5](1) = upperlower[1];
                    offsets[5](2) = upperlower[2];

                    offsets[6](0) = upperlower[0];
                    offsets[6](2) = upperlower[2];

                    offsets[7](0) = upperlower[0];
                    offsets[7](1) = upperlower[1];
                    offsets[7](2) = upperlower[2];
#endif
                }
#if (NDIM == 3)
                else if (axis == 2)
                {
                    /***********************************
                     *        1 -- 3          5 -- 7
                     *     z  |    |  ---> y  |    |
                     *        0 -- 2          4 -- 6
                     *           x
                     **********************************/

                    offsets[1](2) = upperlower[2];

                    offsets[2](0) = upperlower[0];

                    offsets[3](0) = upperlower[0];
                    offsets[3](2) = upperlower[2];

                    offsets[4](1) = upperlower[1];

                    offsets[5](1) = upperlower[1];
                    offsets[5](2) = upperlower[2];

                    offsets[6](0) = upperlower[0];
                    offsets[6](1) = upperlower[1];

                    offsets[7](0) = upperlower[0];
                    offsets[7](1) = upperlower[1];
                    offsets[7](2) = upperlower[2];
                }
#endif

                for (int ip = 0; ip < n_interpolants; ++ip)
                {
                    interpolants[ip] = I + offsets[ip];
                }

                for (unsigned d = 0; d < depth; ++d)
                {
                    for (int ip = 0; ip < n_interpolants; ++ip)
                    {
                        samrai_petsc_map[d * n_interpolants + ip] =
                            IndexUtilities::mapIndexToInteger(interpolants[ip],
                                                              coarse_domain_lower,
                                                              coarse_num_cells[axis],
                                                              d,
                                                              coarse_ao_offset + data_offset,
                                                              coarse_periodic_shift);
                    }
                }
                AOApplicationToPetsc(coarse_level_ao, n_interpolants * depth, &samrai_petsc_map[0]);

                for (unsigned d = 0; d < depth; ++d)
                {
                    // Interpolation weights in Cartesian axis.
                    double w[NDIM];
                    if (axis == 0)
                    {
                        w[0] = 1.0 -
                               (SCD(i(0)) - SCD(IndexUtilities::refine(interpolants[0], fine_coarse_ratio)(0))) /
                                   SCD(fine_coarse_ratio(0));

                        w[1] = 1.0 -
                               (0.5 + SCD(i(1)) -
                                SCD(IndexUtilities::refine(IntVector<NDIM>::min(interpolants[0], interpolants[2]),
                                                           fine_coarse_ratio)(1)) -
                                SCD(fine_coarse_ratio(1) / 2.0)) /
                                   SCD(fine_coarse_ratio(1));
#if (NDIM == 3)

                        w[2] = 1.0 -
                               (0.5 + SCD(i(2)) -
                                SCD(IndexUtilities::refine(IntVector<NDIM>::min(interpolants[0], interpolants[4]),
                                                           fine_coarse_ratio)(2)) -
                                SCD(fine_coarse_ratio(2) / 2.0)) /
                                   SCD(fine_coarse_ratio(2));
#endif
                    }
                    else if (axis == 1)
                    {
                        w[1] = 1.0 -
                               (SCD(i(1)) - SCD(IndexUtilities::refine(interpolants[0], fine_coarse_ratio)(1))) /
                                   SCD(fine_coarse_ratio(1));

                        w[0] = 1.0 -
                               (0.5 + SCD(i(0)) -
                                SCD(IndexUtilities::refine(IntVector<NDIM>::min(interpolants[0], interpolants[2]),
                                                           fine_coarse_ratio)(0)) -
                                SCD(fine_coarse_ratio(0) / 2.0)) /
                                   SCD(fine_coarse_ratio(0));
#if (NDIM == 3)

                        w[2] = 1.0 -
                               (0.5 + SCD(i(2)) -
                                SCD(IndexUtilities::refine(IntVector<NDIM>::min(interpolants[0], interpolants[4]),
                                                           fine_coarse_ratio)(2)) -
                                SCD(fine_coarse_ratio(2) / 2.0)) /
                                   SCD(fine_coarse_ratio(2));
#endif
                    }
#if (NDIM == 3)
                    else if (axis == 2)
                    {
                        w[2] = 1.0 -
                               (SCD(i(2)) - SCD(IndexUtilities::refine(interpolants[0], fine_coarse_ratio)(2))) /
                                   SCD(fine_coarse_ratio(2));

                        w[0] = 1.0 -
                               (0.5 + SCD(i(0)) -
                                SCD(IndexUtilities::refine(IntVector<NDIM>::min(interpolants[0], interpolants[2]),
                                                           fine_coarse_ratio)(0)) -
                                SCD(fine_coarse_ratio(0) / 2.0)) /
                                   SCD(fine_coarse_ratio(0));

                        w[1] = 1.0 -
                               (0.5 + SCD(i(1)) -
                                SCD(IndexUtilities::refine(IntVector<NDIM>::min(interpolants[0], interpolants[4]),
                                                           fine_coarse_ratio)(1)) -
                                SCD(fine_coarse_ratio(1) / 2.0)) /
                                   SCD(fine_coarse_ratio(1));
                    }
#endif

                    int row = (*fine_dof_data)(i_s, d);
                    std::vector<int> col;
                    std::vector<double> col_val;
                    int n_cols = 0;
                    for (int ip = 0; ip < n_interpolants; ++ip)
                    {
                        if (samrai_petsc_map[d * n_interpolants + ip] >= 0)
                        {
                            ++n_cols;
                        }
                    }
                    col.resize(n_cols);
                    col_val.resize(n_cols);

                    // Find weights.
                    double w0, w1, w2 = 1.0;
                    double values[8];
                    if (axis == 0)
                    {
                        w0 = w[0];
                        w1 = interpolants[0](1) < interpolants[2](1) ? w[1] : 1.0 - w[1];
#if (NDIM == 3)
                        w2 = interpolants[0](2) < interpolants[4](2) ? w[2] : 1.0 - w[2];
#endif

                        values[0] = w0 * w1 * w2;
                        values[1] = (1.0 - w0) * w1 * w2;
                        values[2] = w0 * (1.0 - w1) * w2;
                        if (samrai_petsc_map[d * n_interpolants + 2] < 0)
                        {
                            values[0] += values[2];
                        }
                        values[3] = (1.0 - w0) * (1.0 - w1) * w2;
                        if (samrai_petsc_map[d * n_interpolants + 3] < 0)
                        {
                            values[1] += values[3];
                        }

#if (NDIM == 3)
                        values[4] = w0 * w1 * (1.0 - w2);
                        values[5] = (1.0 - w0) * w1 * (1.0 - w2);
                        values[6] = w0 * (1.0 - w1) * (1.0 - w2);
                        if (samrai_petsc_map[d * n_interpolants + 6] < 0)
                        {
                            values[4] += values[6];
                        }
                        values[7] = (1.0 - w0) * (1.0 - w1) * (1.0 - w2);
                        if (samrai_petsc_map[d * n_interpolants + 7] < 0)
                        {
                            values[5] += values[7];
                        }
                        if (samrai_petsc_map[d * n_interpolants + 4] < 0)
                        {
                            values[0] += values[4];
                        }
                        if (samrai_petsc_map[d * n_interpolants + 5] < 0)
                        {
                            values[1] += values[5];
                        }
#endif
                        if (samrai_petsc_map[d * n_interpolants + 1] < 0)
                        {
                            values[0] += values[1];
                        }

                        int k = 0;
                        for (int ip = 0; ip < n_interpolants; ++ip)
                        {
                            if (samrai_petsc_map[d * n_interpolants + ip] >= 0)
                            {
                                col[k] = samrai_petsc_map[d * n_interpolants + ip];
                                col_val[k] = values[ip];
                                k = k + 1;
                            }
                        }
                        TBOX_ASSERT(k == n_cols);
                    }
                    else if (axis == 1)
                    {
                        w0 = interpolants[0](0) < interpolants[2](0) ? w[0] : 1.0 - w[0];
                        w1 = w[1];
#if (NDIM == 3)
                        w2 = interpolants[0](2) < interpolants[4](2) ? w[2] : 1.0 - w[2];
#endif

                        values[0] = w0 * w1 * w2;
                        values[1] = w0 * (1.0 - w1) * w2;
                        values[2] = (1.0 - w0) * w1 * w2;
                        if (samrai_petsc_map[d * n_interpolants + 2] < 0)
                        {
                            values[0] += values[2];
                        }
                        values[3] = (1.0 - w0) * (1.0 - w1) * w2;
                        if (samrai_petsc_map[d * n_interpolants + 3] < 0)
                        {
                            values[1] += values[3];
                        }

#if (NDIM == 3)
                        values[4] = w0 * w1 * (1.0 - w2);
                        values[5] = w0 * (1.0 - w1) * (1.0 - w2);
                        values[6] = (1.0 - w0) * w1 * (1.0 - w2);
                        if (samrai_petsc_map[d * n_interpolants + 6] < 0)
                        {
                            values[4] += values[6];
                        }
                        values[7] = (1.0 - w0) * (1.0 - w1) * (1.0 - w2);
                        if (samrai_petsc_map[d * n_interpolants + 7] < 0)
                        {
                            values[5] += values[7];
                        }
                        if (samrai_petsc_map[d * n_interpolants + 4] < 0)
                        {
                            values[0] += values[4];
                        }
                        if (samrai_petsc_map[d * n_interpolants + 5] < 0)
                        {
                            values[1] += values[5];
                        }
#endif
                        if (samrai_petsc_map[d * n_interpolants + 1] < 0)
                        {
                            values[0] += values[1];
                        }

                        int k = 0;
                        for (int ip = 0; ip < n_interpolants; ++ip)
                        {
                            if (samrai_petsc_map[d * n_interpolants + ip] >= 0)
                            {
                                col[k] = samrai_petsc_map[d * n_interpolants + ip];
                                col_val[k] = values[ip];
                                k = k + 1;
                            }
                        }
                        TBOX_ASSERT(k == n_cols);
                    }
#if (NDIM == 3)
                    else if (axis == 2)
                    {
                        w0 = interpolants[0](0) < interpolants[2](0) ? w[0] : 1.0 - w[0];
                        w1 = interpolants[0](1) < interpolants[4](1) ? w[1] : 1.0 - w[1];
                        w2 = w[2];

                        values[0] = w0 * w1 * w2;
                        values[1] = w0 * w1 * (1.0 - w2);
                        values[2] = (1.0 - w0) * w1 * w2;
                        if (samrai_petsc_map[d * n_interpolants + 2] < 0)
                        {
                            values[0] += values[2];
                        }
                        values[3] = (1.0 - w0) * w1 * (1.0 - w2);
                        if (samrai_petsc_map[d * n_interpolants + 3] < 0)
                        {
                            values[1] += values[3];
                        }

                        values[4] = w0 * (1.0 - w1) * w2;
                        values[5] = w0 * (1.0 - w1) * (1.0 - w2);
                        values[6] = (1.0 - w0) * (1.0 - w1) * w2;
                        if (samrai_petsc_map[d * n_interpolants + 6] < 0)
                        {
                            values[4] += values[6];
                        }
                        values[7] = (1.0 - w0) * (1.0 - w1) * (1.0 - w2);
                        if (samrai_petsc_map[d * n_interpolants + 7] < 0)
                        {
                            values[5] += values[7];
                        }
                        if (samrai_petsc_map[d * n_interpolants + 4] < 0)
                        {
                            values[0] += values[4];
                        }
                        if (samrai_petsc_map[d * n_interpolants + 5] < 0)
                        {
                            values[1] += values[5];
                        }
                        if (samrai_petsc_map[d * n_interpolants + 1] < 0)
                        {
                            values[0] += values[1];
                        }

                        int k = 0;
                        for (int ip = 0; ip < n_interpolants; ++ip)
                        {
                            if (samrai_petsc_map[d * n_interpolants + ip] >= 0)
                            {
                                col[k] = samrai_petsc_map[d * n_interpolants + ip];
                                col_val[k] = values[ip];
                                k = k + 1;
                            }
                        }
                        TBOX_ASSERT(k == n_cols);
                    }
#endif
                    ierr = MatSetValues(mat, 1, &row, n_cols, &col[0], &col_val[0], INSERT_VALUES);
                    IBTK_CHKERRQ(ierr);
                }
            }
        }
    }

    // Assemble the matrix.
    ierr = MatAssemblyBegin(mat, MAT_FINAL_ASSEMBLY);
    IBTK_CHKERRQ(ierr);
    ierr = MatAssemblyEnd(mat, MAT_FINAL_ASSEMBLY);
    IBTK_CHKERRQ(ierr);
    return;
} // constructLinearProlongationOp_side

void
PETScMatUtilities::constructPatchLevelASMSubdomains_cell(std::vector<IS>& is_overlap,
                                                         std::vector<IS>& is_nonoverlap,
                                                         const IntVector<NDIM>& box_size,
                                                         const IntVector<NDIM>& overlap_size,
                                                         const std::vector<int>& /*num_dofs_per_proc*/,
                                                         int dof_index_idx,
                                                         Pointer<PatchLevel<NDIM> > patch_level,
                                                         Pointer<CoarseFineBoundary<NDIM> > /*cf_boundary*/)
{
    // Check if there is an overlap.
    const bool there_is_overlap = overlap_size.max();

    // Determine the subdomains associated with this processor.
    const int n_local_patches = patch_level->getProcessorMapping().getNumberOfLocalIndices();
    std::vector<std::vector<Box<NDIM> > > overlap_boxes(n_local_patches), nonoverlap_boxes(n_local_patches);
    int patch_counter = 0, subdomain_counter = 0;
    for (PatchLevel<NDIM>::Iterator p(patch_level); p; p++, ++patch_counter)
    {
        Pointer<Patch<NDIM> > patch = patch_level->getPatch(p());
        const Box<NDIM>& patch_box = patch->getBox();
        IndexUtilities::partitionPatchBox(
            overlap_boxes[patch_counter], nonoverlap_boxes[patch_counter], patch_box, box_size, overlap_size);
        subdomain_counter += overlap_boxes[patch_counter].size();
    }
    is_overlap.resize(subdomain_counter);
    is_nonoverlap.resize(subdomain_counter);

    // Fill in the IS'es.
    patch_counter = 0, subdomain_counter = 0;
    for (PatchLevel<NDIM>::Iterator p(patch_level); p; p++, ++patch_counter)
    {
        Pointer<Patch<NDIM> > patch = patch_level->getPatch(p());
        Pointer<CellData<NDIM, int> > dof_data = patch->getPatchData(dof_index_idx);
        const int data_depth = dof_data->getDepth();
#if !defined(NDEBUG)
        TBOX_ASSERT(dof_data->getGhostCellWidth().min() >= overlap_size.max());
#endif
        size_t n_patch_subdomains = overlap_boxes[patch_counter].size();
        for (size_t i = 0; i < n_patch_subdomains; ++i, ++subdomain_counter)
        {
            // The nonoverlapping subdomains.
            const Box<NDIM>& box_local = nonoverlap_boxes[patch_counter][i];
            std::set<int> box_local_dofs;
            for (Box<NDIM>::Iterator b(box_local); b; b++)
            {
                const CellIndex<NDIM>& i = b();
                for (int d = 0; d < data_depth; ++d)
                {
                    box_local_dofs.insert((*dof_data)(i, d));
                }
            }
            const int n_local = static_cast<int>(box_local_dofs.size());
            PetscInt* box_local_dof_arr;
            PetscMalloc1(n_local, &box_local_dof_arr);
            std::copy(box_local_dofs.begin(), box_local_dofs.end(), box_local_dof_arr);
            ISCreateGeneral(
                PETSC_COMM_SELF, n_local, box_local_dof_arr, PETSC_OWN_POINTER, &is_nonoverlap[subdomain_counter]);

            // The overlapping subdomains.
            if (!there_is_overlap)
            {
                PetscObjectReference(reinterpret_cast<PetscObject>(is_nonoverlap[subdomain_counter]));
                is_overlap[subdomain_counter] = is_nonoverlap[subdomain_counter];
            }
            else
            {
                const Box<NDIM>& box_overlap = overlap_boxes[patch_counter][i];
                std::set<int> box_overlap_dofs;
                for (Box<NDIM>::Iterator b(box_overlap); b; b++)
                {
                    const CellIndex<NDIM>& i = b();
                    for (int d = 0; d < data_depth; ++d)
                    {
                        // We keep only those DOFs that are inside the physical
                        // domain and away from c-f interface.  Some of the DOFs
                        // may be on other processors.  Cell-centered DOFs can
                        // never lie on boundaries.
                        const int dof_idx = (*dof_data)(i, d);
                        if (dof_idx >= 0)
                        {
                            box_overlap_dofs.insert(dof_idx);
                        }
                    }
                }
                const int n_overlap = static_cast<int>(box_overlap_dofs.size());
                PetscInt* box_overlap_dof_arr;
                PetscMalloc1(n_overlap, &box_overlap_dof_arr);
                std::copy(box_overlap_dofs.begin(), box_overlap_dofs.end(), box_overlap_dof_arr);
                ISCreateGeneral(
                    PETSC_COMM_SELF, n_overlap, box_overlap_dof_arr, PETSC_OWN_POINTER, &is_overlap[subdomain_counter]);
            }
        }
    }
    return;
} // constructPatchLevelASMSubdomains_cell

void
PETScMatUtilities::constructPatchLevelASMSubdomains_side(std::vector<IS>& is_overlap,
                                                         std::vector<IS>& is_nonoverlap,
                                                         const IntVector<NDIM>& box_size,
                                                         const IntVector<NDIM>& overlap_size,
                                                         const std::vector<int>& /*num_dofs_per_proc*/,
                                                         int dof_index_idx,
                                                         Pointer<PatchLevel<NDIM> > patch_level,
                                                         Pointer<CoarseFineBoundary<NDIM> > cf_boundary)
{
    // Determine the subdomains associated with this processor.
    const int n_local_patches = patch_level->getProcessorMapping().getNumberOfLocalIndices();
    std::vector<std::vector<Box<NDIM> > > overlap_boxes(n_local_patches), nonoverlap_boxes(n_local_patches);
    int patch_counter = 0, subdomain_counter = 0;
    for (PatchLevel<NDIM>::Iterator p(patch_level); p; p++, ++patch_counter)
    {
        Pointer<Patch<NDIM> > patch = patch_level->getPatch(p());
        const Box<NDIM>& patch_box = patch->getBox();
        IndexUtilities::partitionPatchBox(
            overlap_boxes[patch_counter], nonoverlap_boxes[patch_counter], patch_box, box_size, overlap_size);
        subdomain_counter += overlap_boxes[patch_counter].size();
    }
    is_overlap.resize(subdomain_counter);
    is_nonoverlap.resize(subdomain_counter);

    // Fill in the IS'es
    const int level_num = patch_level->getLevelNumber();
    subdomain_counter = 0, patch_counter = 0;
    for (PatchLevel<NDIM>::Iterator p(patch_level); p; p++, ++patch_counter)
    {
        Pointer<Patch<NDIM> > patch = patch_level->getPatch(p());
        const Box<NDIM>& patch_box = patch->getBox();
        Box<NDIM> side_patch_box[NDIM];
        for (int axis = 0; axis < NDIM; ++axis)
        {
            side_patch_box[axis] = SideGeometry<NDIM>::toSideBox(patch_box, axis);
        }
        Pointer<SideData<NDIM, int> > dof_data = patch->getPatchData(dof_index_idx);
#if !defined(NDEBUG)
<<<<<<< HEAD
        const int data_depth = dof_data->getDepth();
        TBOX_ASSERT(data_depth == 1);
        TBOX_ASSERT(dof_data->getGhostCellWidth().min() >= overlap_size.max());
=======
        {
            const int data_depth = dof_data->getDepth();
            TBOX_ASSERT(data_depth == 1);
            TBOX_ASSERT(dof_data->getGhostCellWidth().min() >= overlap_size.max());
        }
>>>>>>> 66a2f8aa
#endif

        // Check if the patch touches physical boundary.
        Array<Array<bool> > touches_physical_bdry(NDIM);
        Pointer<CartesianPatchGeometry<NDIM> > pgeom = patch->getPatchGeometry();
        const bool patch_touches_physical_bdry = pgeom->intersectsPhysicalBoundary();
        if (patch_touches_physical_bdry)
        {
            for (unsigned int axis = 0; axis < NDIM; ++axis)
            {
                touches_physical_bdry[axis].resizeArray(2);
                for (int upperlower = 0; upperlower < 2; ++upperlower)
                {
                    touches_physical_bdry[axis][upperlower] = pgeom->getTouchesRegularBoundary(axis, upperlower);
                }
            }
        }

        // Check if the patch touches the c-f interface on the upper side of the patch.
        Array<Array<bool> > touches_cf_bdry(NDIM);
        Array<std::vector<Box<NDIM> > > upper_side_cf_bdry_box(NDIM);
        const Array<BoundaryBox<NDIM> >& cf_codim1_boxes =
            (level_num == 0) ? Array<BoundaryBox<NDIM> >() :
                               cf_boundary->getBoundaries(patch->getPatchNumber(), /* boundary type */ 1);
        const int n_cf_codim1_boxes = cf_codim1_boxes.size();
        const bool patch_touches_cf_bdry = n_cf_codim1_boxes;
        if (patch_touches_cf_bdry)
        {
            for (unsigned int axis = 0; axis < NDIM; ++axis)
            {
                touches_cf_bdry[axis].resizeArray(2);
                touches_cf_bdry[axis][LOWER] = false;
                touches_cf_bdry[axis][UPPER] = false;
            }
            for (int k = 0; k < n_cf_codim1_boxes; ++k)
            {
                const BoundaryBox<NDIM>& cf_bdry_box = cf_codim1_boxes[k];
                const Box<NDIM>& bdry_box = cf_bdry_box.getBox();
                const unsigned int location_index = cf_bdry_box.getLocationIndex();
                const unsigned int bdry_normal_axis = location_index / 2;
                touches_cf_bdry[bdry_normal_axis][location_index % 2] = true;
                if (location_index % 2 == UPPER)
                {
                    upper_side_cf_bdry_box[bdry_normal_axis].push_back(bdry_box);
                }
            }
        }

        int n_patch_subdomains = static_cast<int>(nonoverlap_boxes[patch_counter].size());
        for (int k = 0; k < n_patch_subdomains; ++k, ++subdomain_counter)
        {
            // The nonoverlapping subdomains.
            const Box<NDIM>& box_local = nonoverlap_boxes[patch_counter][k];
            Box<NDIM> side_box_local[NDIM];
            for (int axis = 0; axis < NDIM; ++axis)
            {
                side_box_local[axis] = SideGeometry<NDIM>::toSideBox(box_local, axis);
            }
            std::set<int> box_local_dofs;

            // Get the local DOFs.
            for (int axis = 0; axis < NDIM; ++axis)
            {
                for (Box<NDIM>::Iterator b(side_box_local[axis]); b; b++)
                {
                    const CellIndex<NDIM>& i = b();
                    const bool at_upper_subdomain_bdry = (i(axis) == side_box_local[axis].upper(axis));
                    const bool at_upper_patch_bdry = (i(axis) == side_patch_box[axis].upper(axis));
                    const bool at_upper_physical_bdry =
                        at_upper_patch_bdry && patch_touches_physical_bdry && touches_physical_bdry[axis][UPPER];
                    const bool at_upper_cf_bdry = at_upper_patch_bdry && patch_touches_cf_bdry &&
                                                  touches_cf_bdry[axis][UPPER] &&
                                                  is_cf_bdry_idx(i, upper_side_cf_bdry_box[axis]);
                    if (!at_upper_subdomain_bdry || at_upper_physical_bdry || at_upper_cf_bdry)
                    {
                        const SideIndex<NDIM> i_s(i, axis, SideIndex<NDIM>::Lower);
                        box_local_dofs.insert((*dof_data)(i_s));
                    }
                }
            }
            const int n_local = static_cast<int>(box_local_dofs.size());
            PetscInt* box_local_dof_arr;
            PetscMalloc1(n_local, &box_local_dof_arr);
            std::copy(box_local_dofs.begin(), box_local_dofs.end(), box_local_dof_arr);
            ISCreateGeneral(
                PETSC_COMM_SELF, n_local, box_local_dof_arr, PETSC_OWN_POINTER, &is_nonoverlap[subdomain_counter]);

            // The overlapping subdomains.
            const Box<NDIM>& box_overlap = overlap_boxes[patch_counter][k];
            Box<NDIM> side_box_overlap[NDIM];
            for (int axis = 0; axis < NDIM; ++axis)
            {
                side_box_overlap[axis] = SideGeometry<NDIM>::toSideBox(box_overlap, axis);
            }
            std::set<int> box_overlap_dofs;

            // Get the overlap DOFs.
            for (int axis = 0; axis < NDIM; ++axis)
            {
                for (Box<NDIM>::Iterator b(side_box_overlap[axis]); b; b++)
                {
                    const CellIndex<NDIM>& i = b();
                    const SideIndex<NDIM> i_s(i, axis, SideIndex<NDIM>::Lower);
                    const int dof_idx = (*dof_data)(i_s);

                    // We keep only those DOFs that are inside the
                    // physical domain and on physical and c-f boundaries.
                    // Some of the DOFs may be on other processors.
                    if (dof_idx >= 0)
                    {
                        box_overlap_dofs.insert(dof_idx);
                    }
                }
            }
            const int n_overlap = static_cast<int>(box_overlap_dofs.size());
            PetscInt* box_overlap_dof_arr;
            PetscMalloc1(n_overlap, &box_overlap_dof_arr);
            std::copy(box_overlap_dofs.begin(), box_overlap_dofs.end(), box_overlap_dof_arr);
            ISCreateGeneral(
                PETSC_COMM_SELF, n_overlap, box_overlap_dof_arr, PETSC_OWN_POINTER, &is_overlap[subdomain_counter]);
        }
    }
    return;
} // constructPatchLevelASMSubdomains_side

/////////////////////////////// NAMESPACE ////////////////////////////////////

} // namespace IBTK

//////////////////////////////////////////////////////////////////////////////<|MERGE_RESOLUTION|>--- conflicted
+++ resolved
@@ -2516,17 +2516,11 @@
         }
         Pointer<SideData<NDIM, int> > dof_data = patch->getPatchData(dof_index_idx);
 #if !defined(NDEBUG)
-<<<<<<< HEAD
-        const int data_depth = dof_data->getDepth();
-        TBOX_ASSERT(data_depth == 1);
-        TBOX_ASSERT(dof_data->getGhostCellWidth().min() >= overlap_size.max());
-=======
         {
             const int data_depth = dof_data->getDepth();
             TBOX_ASSERT(data_depth == 1);
             TBOX_ASSERT(dof_data->getGhostCellWidth().min() >= overlap_size.max());
         }
->>>>>>> 66a2f8aa
 #endif
 
         // Check if the patch touches physical boundary.
