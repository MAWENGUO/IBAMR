// Filename: StaggeredStokesFACPreconditionerStrategy.cpp
// Created on 18 Apr 2012 by Boyce Griffith
//
// Copyright (c) 2002-2014, Boyce Griffith
// All rights reserved.
//
// Redistribution and use in source and binary forms, with or without
// modification, are permitted provided that the following conditions are met:
//
//    * Redistributions of source code must retain the above copyright notice,
//      this list of conditions and the following disclaimer.
//
//    * Redistributions in binary form must reproduce the above copyright
//      notice, this list of conditions and the following disclaimer in the
//      documentation and/or other materials provided with the distribution.
//
//    * Neither the name of The University of North Carolina nor the names of
//      its contributors may be used to endorse or promote products derived from
//      this software without specific prior written permission.
//
// THIS SOFTWARE IS PROVIDED BY THE COPYRIGHT HOLDERS AND CONTRIBUTORS "AS IS"
// AND ANY EXPRESS OR IMPLIED WARRANTIES, INCLUDING, BUT NOT LIMITED TO, THE
// IMPLIED WARRANTIES OF MERCHANTABILITY AND FITNESS FOR A PARTICULAR PURPOSE
// ARE DISCLAIMED. IN NO EVENT SHALL THE COPYRIGHT HOLDER OR CONTRIBUTORS BE
// LIABLE FOR ANY DIRECT, INDIRECT, INCIDENTAL, SPECIAL, EXEMPLARY, OR
// CONSEQUENTIAL DAMAGES (INCLUDING, BUT NOT LIMITED TO, PROCUREMENT OF
// SUBSTITUTE GOODS OR SERVICES; LOSS OF USE, DATA, OR PROFITS; OR BUSINESS
// INTERRUPTION) HOWEVER CAUSED AND ON ANY THEORY OF LIABILITY, WHETHER IN
// CONTRACT, STRICT LIABILITY, OR TORT (INCLUDING NEGLIGENCE OR OTHERWISE)
// ARISING IN ANY WAY OUT OF THE USE OF THIS SOFTWARE, EVEN IF ADVISED OF THE
// POSSIBILITY OF SUCH DAMAGE.

/////////////////////////////// INCLUDES /////////////////////////////////////

#include <stddef.h>
#include <algorithm>
#include <ostream>
#include <string>
#include <utility>
#include <vector>

#include "CartesianGridGeometry.h"
#include "CellVariable.h"
#include "CoarsenAlgorithm.h"
#include "CoarsenOperator.h"
#include "CoarsenSchedule.h"
#include "HierarchyCellDataOpsReal.h"
#include "HierarchySideDataOpsReal.h"
#include "IntVector.h"
#include "LocationIndexRobinBcCoefs.h"
#include "MultiblockDataTranslator.h"
#include "PatchHierarchy.h"
#include "PatchLevel.h"
#include "PoissonSpecifications.h"
#include "RefineAlgorithm.h"
#include "RefineOperator.h"
#include "RefinePatchStrategy.h"
#include "RefineSchedule.h"
#include "RobinBcCoefStrategy.h"
#include "SAMRAIVectorReal.h"
#include "SideVariable.h"
#include "Variable.h"
#include "VariableContext.h"
#include "VariableDatabase.h"
#include "VariableFillPattern.h"
#include "ibamr/StaggeredStokesFACPreconditionerStrategy.h"
#include "ibamr/StaggeredStokesPhysicalBoundaryHelper.h"
#include "ibamr/StaggeredStokesSolver.h"
#include "ibamr/StaggeredStokesSolverManager.h"
#include "ibamr/ibamr_utilities.h"
#include "ibamr/namespaces.h" // IWYU pragma: keep
#include "ibtk/CartCellDoubleCubicCoarsen.h"
#include "ibtk/CartCellDoubleQuadraticCFInterpolation.h"
#include "ibtk/CartCellRobinPhysBdryOp.h"
#include "ibtk/CartSideDoubleCubicCoarsen.h"
#include "ibtk/CartSideDoubleQuadraticCFInterpolation.h"
#include "ibtk/CartSideRobinPhysBdryOp.h"
#include "ibtk/CellNoCornersFillPattern.h"
#include "ibtk/CoarseFineBoundaryRefinePatchStrategy.h"
#include "ibtk/FACPreconditionerStrategy.h"
#include "ibtk/HierarchyGhostCellInterpolation.h"
#include "ibtk/HierarchyMathOps.h"
#include "ibtk/PETScKrylovLinearSolver.h"
#include "ibtk/PETScLevelSolver.h"
#include "ibtk/RefinePatchStrategySet.h"
#include "ibtk/SideNoCornersFillPattern.h"
#include "ibtk/SideSynchCopyFillPattern.h"
#include "tbox/Database.h"
#include "tbox/Pointer.h"
#include "tbox/Timer.h"
#include "tbox/TimerManager.h"
#include "tbox/Utilities.h"

/////////////////////////////// NAMESPACE ////////////////////////////////////

namespace IBAMR
{
/////////////////////////////// STATIC ///////////////////////////////////////

namespace
{
// Types of refining and coarsening to perform prior to setting coarse-fine
// boundary and physical boundary ghost cell values.
static const std::string DATA_REFINE_TYPE = "NONE";
static const bool USE_CF_INTERPOLATION = true;
static const std::string DATA_COARSEN_TYPE = "CUBIC_COARSEN";

// Type of extrapolation to use at physical boundaries; used only to evaluate
// composite grid residuals.
static const std::string BDRY_EXTRAP_TYPE = "LINEAR";

// Whether to enforce consistent interpolated values at Type 2 coarse-fine
// interface ghost cells; used only to evaluate composite grid residuals.
static const bool CONSISTENT_TYPE_2_BDRY = false;

// Timers.
static Timer* t_restrict_residual;
static Timer* t_prolong_error;
static Timer* t_prolong_error_and_correct;
static Timer* t_initialize_operator_state;
static Timer* t_deallocate_operator_state;
}

/////////////////////////////// PUBLIC ///////////////////////////////////////

StaggeredStokesFACPreconditionerStrategy::StaggeredStokesFACPreconditionerStrategy(
    const std::string& object_name,
    const int ghost_cell_width,
    const Pointer<Database> input_db,
    const std::string& default_options_prefix)
    : FACPreconditionerStrategy(object_name),
      d_U_problem_coefs(object_name + "::U_problem_coefs"),
      d_default_U_bc_coef(
          new LocationIndexRobinBcCoefs<NDIM>(d_object_name + "::default_U_bc_coef", Pointer<Database>(NULL))),
      d_U_bc_coefs(std::vector<RobinBcCoefStrategy<NDIM>*>(NDIM, d_default_U_bc_coef)),
      d_default_P_bc_coef(
          new LocationIndexRobinBcCoefs<NDIM>(d_object_name + "::default_P_bc_coef", Pointer<Database>(NULL))),
      d_P_bc_coef(d_default_P_bc_coef),
      d_bc_helper(NULL),
      d_gcw(ghost_cell_width),
      d_solution(NULL),
      d_rhs(NULL),
      d_hierarchy(),
      d_coarsest_ln(-1),
      d_finest_ln(-1),
      d_level_bdry_fill_ops(),
      d_level_math_ops(),
      d_in_initialize_operator_state(false),
      d_coarsest_reset_ln(-1),
      d_finest_reset_ln(-1),
      d_smoother_type("ADDITIVE"),
      d_U_prolongation_method("CONSTANT_REFINE"),
      d_P_prolongation_method("LINEAR_REFINE"),
      d_U_restriction_method("CONSERVATIVE_COARSEN"),
      d_P_restriction_method("CONSERVATIVE_COARSEN"),
<<<<<<< HEAD
      d_coarse_solver_type("BLOCK_JACOBI"),
      d_coarse_solver_default_options_prefix(default_options_prefix + "_coarse"),
=======
      d_coarse_solver_init_subclass(false),
      d_coarse_solver_type("LEVEL_SMOOTHER"),
      d_coarse_solver_default_options_prefix(default_options_prefix + "level_0_"),
>>>>>>> 8b34989a
      d_coarse_solver_rel_residual_tol(1.0e-5),
      d_coarse_solver_abs_residual_tol(1.0e-50),
      d_coarse_solver_max_iterations(10),
      d_coarse_solver(),
      d_coarse_solver_db(),
      d_context(NULL),
      d_side_scratch_idx(-1),
      d_cell_scratch_idx(-1),
      d_U_cf_bdry_op(),
      d_P_cf_bdry_op(),
      d_U_op_stencil_fill_pattern(),
      d_P_op_stencil_fill_pattern(),
      d_U_synch_fill_pattern(),
      d_U_prolongation_refine_operator(),
      d_P_prolongation_refine_operator(),
      d_prolongation_refine_patch_strategy(),
      d_prolongation_refine_algorithm(),
      d_prolongation_refine_schedules(),
      d_U_restriction_coarsen_operator(),
      d_P_restriction_coarsen_operator(),
      d_restriction_coarsen_algorithm(),
      d_restriction_coarsen_schedules(),
      d_ghostfill_nocoarse_refine_algorithm(),
      d_ghostfill_nocoarse_refine_schedules(),
      d_synch_refine_algorithm(),
      d_synch_refine_schedules()
{
    // set some default values.
    d_has_velocity_nullspace = false;
    d_has_pressure_nullspace = false;

    // Get values from the input database.
    if (input_db)
    {
        if (input_db->keyExists("smoother_type")) d_smoother_type = input_db->getString("smoother_type");
        if (input_db->keyExists("U_prolongation_method"))
            d_U_prolongation_method = input_db->getString("U_prolongation_method");
        if (input_db->keyExists("P_prolongation_method"))
            d_P_prolongation_method = input_db->getString("P_prolongation_method");
        if (input_db->keyExists("U_restriction_method"))
            d_U_restriction_method = input_db->getString("U_restriction_method");
        if (input_db->keyExists("P_restriction_method"))
            d_P_restriction_method = input_db->getString("P_restriction_method");
        if (input_db->keyExists("coarse_solver_type")) d_coarse_solver_type = input_db->getString("coarse_solver_type");
        if (input_db->keyExists("coarse_solver_rel_residual_tol"))
            d_coarse_solver_rel_residual_tol = input_db->getDouble("coarse_solver_rel_residual_tol");
        if (input_db->keyExists("coarse_solver_abs_residual_tol"))
            d_coarse_solver_abs_residual_tol = input_db->getDouble("coarse_solver_abs_residual_tol");
        if (input_db->keyExists("coarse_solver_max_iterations"))
            d_coarse_solver_max_iterations = input_db->getInteger("coarse_solver_max_iterations");
        if (input_db->isDatabase("coarse_solver_db")) d_coarse_solver_db = input_db->getDatabase("coarse_solver_db");
    }

    // Configure the coarse level solver.
    setCoarseSolverType(d_coarse_solver_type);

    // Setup scratch variables.
    VariableDatabase<NDIM>* var_db = VariableDatabase<NDIM>::getDatabase();
    d_context = var_db->getContext(d_object_name + "::CONTEXT");
    const IntVector<NDIM> side_ghosts = d_gcw;
    Pointer<SideVariable<NDIM, double> > side_scratch_var =
        new SideVariable<NDIM, double>(d_object_name + "::side_scratch");
    if (var_db->checkVariableExists(side_scratch_var->getName()))
    {
        side_scratch_var = var_db->getVariable(side_scratch_var->getName());
        d_side_scratch_idx = var_db->mapVariableAndContextToIndex(side_scratch_var, d_context);
        var_db->removePatchDataIndex(d_side_scratch_idx);
    }
    d_side_scratch_idx = var_db->registerVariableAndContext(side_scratch_var, d_context, side_ghosts);
    const IntVector<NDIM> cell_ghosts = d_gcw;
    Pointer<CellVariable<NDIM, double> > cell_scratch_var =
        new CellVariable<NDIM, double>(d_object_name + "::cell_scratch");
    if (var_db->checkVariableExists(cell_scratch_var->getName()))
    {
        cell_scratch_var = var_db->getVariable(cell_scratch_var->getName());
        d_cell_scratch_idx = var_db->mapVariableAndContextToIndex(cell_scratch_var, d_context);
        var_db->removePatchDataIndex(d_cell_scratch_idx);
    }
    d_cell_scratch_idx = var_db->registerVariableAndContext(cell_scratch_var, d_context, cell_ghosts);

    // Setup Timers.
    IBAMR_DO_ONCE(
        t_restrict_residual =
            TimerManager::getManager()->getTimer("StaggeredStokesFACPreconditionerStrategy::restrictResidual()");
        t_prolong_error =
            TimerManager::getManager()->getTimer("StaggeredStokesFACPreconditionerStrategy::prolongError()");
        t_prolong_error_and_correct =
            TimerManager::getManager()->getTimer("StaggeredStokesFACPreconditionerStrategy::prolongErrorAndCorrect()");
        t_initialize_operator_state =
            TimerManager::getManager()->getTimer("StaggeredStokesFACPreconditionerStrategy::initializeOperatorState()");
        t_deallocate_operator_state = TimerManager::getManager()->getTimer(
            "StaggeredStokesFACPreconditionerStrategy::deallocateOperatorState()"););
    return;
} // StaggeredStokesFACPreconditionerStrategy

StaggeredStokesFACPreconditionerStrategy::~StaggeredStokesFACPreconditionerStrategy()
{
    if (d_is_initialized)
    {
        TBOX_ERROR(d_object_name << "::~StaggeredStokesFACPreconditionerStrategy()\n"
                                 << "  subclass must call deallocateOperatorState in subclass destructor"
                                 << std::endl);
    }
    delete d_default_U_bc_coef;
    d_default_U_bc_coef = NULL;
    delete d_default_P_bc_coef;
    d_default_P_bc_coef = NULL;
    return;
} // ~StaggeredStokesFACPreconditionerStrategy

void
StaggeredStokesFACPreconditionerStrategy::setVelocityPoissonSpecifications(const PoissonSpecifications& U_problem_coefs)
{
    d_U_problem_coefs = U_problem_coefs;
    return;
} // setVelocityPoissonSpecifications

void
StaggeredStokesFACPreconditionerStrategy::setComponentsHaveNullspace(const bool has_velocity_nullspace,
                                                                     const bool has_pressure_nullspace)
{
    d_has_velocity_nullspace = has_velocity_nullspace;
    d_has_pressure_nullspace = has_pressure_nullspace;

    return;
} // setComponentsHaveNullspace

void
StaggeredStokesFACPreconditionerStrategy::setPhysicalBcCoefs(const std::vector<RobinBcCoefStrategy<NDIM>*>& U_bc_coefs,
                                                             RobinBcCoefStrategy<NDIM>* P_bc_coef)
{
#if !defined(NDEBUG)
    TBOX_ASSERT(U_bc_coefs.size() == NDIM);
#endif
    for (unsigned int d = 0; d < NDIM; ++d)
    {
        if (U_bc_coefs[d])
        {
            d_U_bc_coefs[d] = U_bc_coefs[d];
        }
        else
        {
            d_U_bc_coefs[d] = d_default_U_bc_coef;
        }
    }

    if (P_bc_coef)
    {
        d_P_bc_coef = P_bc_coef;
    }
    else
    {
        d_P_bc_coef = d_default_P_bc_coef;
    }

    return;
} // setPhysicalBcCoefs

void
StaggeredStokesFACPreconditionerStrategy::setPhysicalBoundaryHelper(
    Pointer<StaggeredStokesPhysicalBoundaryHelper> bc_helper)
{
#if !defined(NDEBUG)
    TBOX_ASSERT(bc_helper);
#endif
    d_bc_helper = bc_helper;
    return;
} // setPhysicalBoundaryHelper

void
StaggeredStokesFACPreconditionerStrategy::setResetLevels(const int coarsest_ln, const int finest_ln)
{
#if !defined(NDEBUG)
    TBOX_ASSERT((coarsest_ln == -1 && finest_ln == -1) || (coarsest_ln >= 0 && finest_ln >= coarsest_ln));
#endif
    if (d_is_initialized)
    {
        d_coarsest_reset_ln = coarsest_ln;
        d_finest_reset_ln = finest_ln;
    }
    return;
} // setResetLevels

void
StaggeredStokesFACPreconditionerStrategy::setSmootherType(const std::string& smoother_type)
{
    if (d_is_initialized)
    {
        TBOX_ERROR(d_object_name << "::setSmootherType()\n"
                                 << "  cannot be called while operator state is initialized"
                                 << std::endl);
    }
    d_smoother_type = smoother_type;
    return;
} // setSmootherType

void
StaggeredStokesFACPreconditionerStrategy::setCoarseSolverType(const std::string& coarse_solver_type)
{
    if (d_is_initialized)
    {
        TBOX_ERROR(d_object_name << "::setCoarseSolverType():\n"
                                 << "  cannot be called while operator state is initialized"
                                 << std::endl);
    }
    if (d_coarse_solver_type != coarse_solver_type) d_coarse_solver.setNull();
    d_coarse_solver_type = coarse_solver_type;
    return;
} // setCoarseSolverType

void
StaggeredStokesFACPreconditionerStrategy::setCoarseSolverMaxIterations(int coarse_solver_max_iterations)
{
    d_coarse_solver_max_iterations = coarse_solver_max_iterations;
    return;
} // setCoarseSolverMaxIterations

void
StaggeredStokesFACPreconditionerStrategy::setCoarseSolverAbsoluteTolerance(double coarse_solver_abs_residual_tol)
{
    d_coarse_solver_abs_residual_tol = coarse_solver_abs_residual_tol;
    return;
} // setCoarseSolverAbsoluteTolerance

void
StaggeredStokesFACPreconditionerStrategy::setCoarseSolverRelativeTolerance(double coarse_solver_rel_residual_tol)
{
    d_coarse_solver_rel_residual_tol = coarse_solver_rel_residual_tol;
    return;
} // setCoarseSolverRelativeTolerance

void
StaggeredStokesFACPreconditionerStrategy::setProlongationMethods(const std::string& U_prolongation_method,
                                                                 const std::string& P_prolongation_method)
{
    if (d_is_initialized)
    {
        TBOX_ERROR(d_object_name << "::setProlongationMethods()\n"
                                 << "  cannot be called while operator state is initialized"
                                 << std::endl);
    }
    d_U_prolongation_method = U_prolongation_method;
    d_P_prolongation_method = P_prolongation_method;
    return;
} // setProlongationMethods

void
StaggeredStokesFACPreconditionerStrategy::setRestrictionMethods(const std::string& U_restriction_method,
                                                                const std::string& P_restriction_method)
{
    if (d_is_initialized)
    {
        TBOX_ERROR(d_object_name << "::setRestrictionMethods()\n"
                                 << "  cannot be called while operator state is initialized"
                                 << std::endl);
    }
    d_U_restriction_method = U_restriction_method;
    d_P_restriction_method = P_restriction_method;
    return;
} // setRestrictionMethods

void
StaggeredStokesFACPreconditionerStrategy::restrictResidual(const SAMRAIVectorReal<NDIM, double>& src,
                                                           SAMRAIVectorReal<NDIM, double>& dst,
                                                           int dst_ln)
{
    IBAMR_TIMER_START(t_restrict_residual);

    const int U_src_idx = src.getComponentDescriptorIndex(0);
    const int P_src_idx = src.getComponentDescriptorIndex(1);
    const std::pair<int, int> src_idxs = std::make_pair(U_src_idx, P_src_idx);

    const int U_dst_idx = dst.getComponentDescriptorIndex(0);
    const int P_dst_idx = dst.getComponentDescriptorIndex(1);
    const std::pair<int, int> dst_idxs = std::make_pair(U_dst_idx, P_dst_idx);

    if (U_src_idx != U_dst_idx)
    {
        HierarchySideDataOpsReal<NDIM, double> level_sc_data_ops(d_hierarchy, dst_ln, dst_ln);
        static const bool interior_only = false;
        level_sc_data_ops.copyData(U_dst_idx, U_src_idx, interior_only);
    }
    if (P_src_idx != P_dst_idx)
    {
        HierarchyCellDataOpsReal<NDIM, double> level_cc_data_ops(d_hierarchy, dst_ln, dst_ln);
        static const bool interior_only = false;
        level_cc_data_ops.copyData(P_dst_idx, P_src_idx, interior_only);
    }
    xeqScheduleRestriction(dst_idxs, src_idxs, dst_ln);

    IBAMR_TIMER_STOP(t_restrict_residual);
    return;
} // restrictResidual

void
StaggeredStokesFACPreconditionerStrategy::prolongError(const SAMRAIVectorReal<NDIM, double>& src,
                                                       SAMRAIVectorReal<NDIM, double>& dst,
                                                       int dst_ln)
{
    IBAMR_TIMER_START(t_prolong_error);

    const int U_src_idx = src.getComponentDescriptorIndex(0);
    const int P_src_idx = src.getComponentDescriptorIndex(1);
    const std::pair<int, int> src_idxs = std::make_pair(U_src_idx, P_src_idx);

    const int U_dst_idx = dst.getComponentDescriptorIndex(0);
    const int P_dst_idx = dst.getComponentDescriptorIndex(1);
    const std::pair<int, int> dst_idxs = std::make_pair(U_dst_idx, P_dst_idx);

    // Refine the correction from the coarse level src data directly into the
    // fine level error.
    xeqScheduleProlongation(dst_idxs, src_idxs, dst_ln);

    IBAMR_TIMER_STOP(t_prolong_error);
    return;
} // prolongError

void
StaggeredStokesFACPreconditionerStrategy::prolongErrorAndCorrect(const SAMRAIVectorReal<NDIM, double>& src,
                                                                 SAMRAIVectorReal<NDIM, double>& dst,
                                                                 int dst_ln)
{
    IBAMR_TIMER_START(t_prolong_error_and_correct);

    const int U_src_idx = src.getComponentDescriptorIndex(0);
    const int P_src_idx = src.getComponentDescriptorIndex(1);
    const std::pair<int, int> src_idxs = std::make_pair(U_src_idx, P_src_idx);

    const int U_dst_idx = dst.getComponentDescriptorIndex(0);
    const int P_dst_idx = dst.getComponentDescriptorIndex(1);

    const std::pair<int, int> scratch_idxs = std::make_pair(d_side_scratch_idx, d_cell_scratch_idx);

    // Prolong the correction from the coarse level src data into the fine level
    // scratch data and then correct the fine level dst data.
    static const bool interior_only = false;
    if (U_src_idx != U_dst_idx)
    {
        HierarchySideDataOpsReal<NDIM, double> level_sc_data_ops_coarse(d_hierarchy, dst_ln - 1, dst_ln - 1);
        level_sc_data_ops_coarse.add(U_dst_idx, U_dst_idx, U_src_idx, interior_only);
    }
    if (P_src_idx != P_dst_idx)
    {
        HierarchyCellDataOpsReal<NDIM, double> level_cc_data_ops_coarse(d_hierarchy, dst_ln - 1, dst_ln - 1);
        level_cc_data_ops_coarse.add(P_dst_idx, P_dst_idx, P_src_idx, interior_only);
    }
    xeqScheduleProlongation(scratch_idxs, src_idxs, dst_ln);
    HierarchySideDataOpsReal<NDIM, double> level_sc_data_ops_fine(d_hierarchy, dst_ln, dst_ln);
    level_sc_data_ops_fine.add(U_dst_idx, U_dst_idx, d_side_scratch_idx, interior_only);
    HierarchyCellDataOpsReal<NDIM, double> level_cc_data_ops_fine(d_hierarchy, dst_ln, dst_ln);
    level_cc_data_ops_fine.add(P_dst_idx, P_dst_idx, d_cell_scratch_idx, interior_only);

    IBAMR_TIMER_STOP(t_prolong_error_and_correct);
    return;
} // prolongErrorAndCorrect

bool
StaggeredStokesFACPreconditionerStrategy::solveCoarsestLevel(SAMRAIVectorReal<NDIM, double>& error,
                                                             const SAMRAIVectorReal<NDIM, double>& residual,
                                                             int coarsest_ln)
{
#if !defined(NDEBUG)
    TBOX_ASSERT(coarsest_ln == d_coarsest_ln);
#endif
    if (!d_coarse_solver)
    {
#if !defined(NDEBUG)
        TBOX_ASSERT(d_coarse_solver_type == "LEVEL_SMOOTHER");
#endif
        smoothError(error, residual, coarsest_ln, d_coarse_solver_max_iterations, false, false);
    }
    else
    {
#if !defined(NDEBUG)
        TBOX_ASSERT(d_coarse_solver);
#endif
        d_coarse_solver->setSolutionTime(d_solution_time);
        d_coarse_solver->setTimeInterval(d_current_time, d_new_time);
        d_coarse_solver->setMaxIterations(d_coarse_solver_max_iterations);
        d_coarse_solver->setAbsoluteTolerance(d_coarse_solver_abs_residual_tol);
        d_coarse_solver->setRelativeTolerance(d_coarse_solver_rel_residual_tol);
        d_coarse_solver->setComponentsHaveNullspace(d_has_velocity_nullspace, d_has_pressure_nullspace);
        LinearSolver* p_coarse_solver = dynamic_cast<LinearSolver*>(d_coarse_solver.getPointer());

        if (p_coarse_solver)
        {
            bool initial_guess_nonzero = true;
            PETScKrylovLinearSolver* p_petsc_solver = dynamic_cast<PETScKrylovLinearSolver*>(p_coarse_solver);
            PETScLevelSolver* p_petsc_level_solver = dynamic_cast<PETScLevelSolver*>(p_coarse_solver);
            if (p_petsc_solver || p_petsc_level_solver)
            {
                const KSP& petsc_ksp =
                    p_petsc_solver ? p_petsc_solver->getPETScKSP() : p_petsc_level_solver->getPETScKSP();
                KSPType ksp_type;
                KSPGetType(petsc_ksp, &ksp_type);

                if (!strcmp(ksp_type, "preonly")) initial_guess_nonzero = false;
            }
            p_coarse_solver->setInitialGuessNonzero(initial_guess_nonzero);
        }

        d_coarse_solver->solveSystem(*getLevelSAMRAIVectorReal(error, d_coarsest_ln),
                                     *getLevelSAMRAIVectorReal(residual, d_coarsest_ln));
    }
    return true;
} // solveCoarsestLevel

void
StaggeredStokesFACPreconditionerStrategy::computeResidual(SAMRAIVectorReal<NDIM, double>& residual,
                                                          const SAMRAIVectorReal<NDIM, double>& solution,
                                                          const SAMRAIVectorReal<NDIM, double>& rhs,
                                                          int coarsest_level_num,
                                                          int finest_level_num)
{
    const int U_res_idx = residual.getComponentDescriptorIndex(0);
    const int U_sol_idx = solution.getComponentDescriptorIndex(0);
    const int U_rhs_idx = rhs.getComponentDescriptorIndex(0);

    const Pointer<SideVariable<NDIM, double> > U_res_sc_var = residual.getComponentVariable(0);
    const Pointer<SideVariable<NDIM, double> > U_sol_sc_var = solution.getComponentVariable(0);
    const Pointer<SideVariable<NDIM, double> > U_rhs_sc_var = rhs.getComponentVariable(0);

    const int P_res_idx = residual.getComponentDescriptorIndex(1);
    const int P_sol_idx = solution.getComponentDescriptorIndex(1);
    const int P_rhs_idx = rhs.getComponentDescriptorIndex(1);

    const Pointer<CellVariable<NDIM, double> > P_res_cc_var = residual.getComponentVariable(1);
    const Pointer<CellVariable<NDIM, double> > P_sol_cc_var = solution.getComponentVariable(1);
    const Pointer<CellVariable<NDIM, double> > P_rhs_cc_var = rhs.getComponentVariable(1);

    // Fill ghost-cell values.
    typedef HierarchyGhostCellInterpolation::InterpolationTransactionComponent InterpolationTransactionComponent;
    Pointer<VariableFillPattern<NDIM> > sc_fill_pattern = new SideNoCornersFillPattern(d_gcw, false, false, true);
    Pointer<VariableFillPattern<NDIM> > cc_fill_pattern = new CellNoCornersFillPattern(d_gcw, false, false, true);
    InterpolationTransactionComponent U_scratch_component(U_sol_idx,
                                                          DATA_REFINE_TYPE,
                                                          USE_CF_INTERPOLATION,
                                                          DATA_COARSEN_TYPE,
                                                          BDRY_EXTRAP_TYPE,
                                                          CONSISTENT_TYPE_2_BDRY,
                                                          d_U_bc_coefs,
                                                          sc_fill_pattern);
    InterpolationTransactionComponent P_scratch_component(P_sol_idx,
                                                          DATA_REFINE_TYPE,
                                                          USE_CF_INTERPOLATION,
                                                          DATA_COARSEN_TYPE,
                                                          BDRY_EXTRAP_TYPE,
                                                          CONSISTENT_TYPE_2_BDRY,
                                                          d_P_bc_coef,
                                                          cc_fill_pattern);
    std::vector<InterpolationTransactionComponent> U_P_components(2);
    U_P_components[0] = U_scratch_component;
    U_P_components[1] = P_scratch_component;
    if (!d_level_bdry_fill_ops[finest_level_num])
    {
        d_level_bdry_fill_ops[finest_level_num] = new HierarchyGhostCellInterpolation();
        d_level_bdry_fill_ops[finest_level_num]->initializeOperatorState(
            U_P_components, d_hierarchy, coarsest_level_num, finest_level_num);
    }
    else
    {
        d_level_bdry_fill_ops[finest_level_num]->resetTransactionComponents(U_P_components);
    }
    d_level_bdry_fill_ops[finest_level_num]->setHomogeneousBc(true);
    d_level_bdry_fill_ops[finest_level_num]->fillData(d_new_time);

    InterpolationTransactionComponent default_U_scratch_component(d_solution->getComponentDescriptorIndex(0),
                                                                  DATA_REFINE_TYPE,
                                                                  USE_CF_INTERPOLATION,
                                                                  DATA_COARSEN_TYPE,
                                                                  BDRY_EXTRAP_TYPE,
                                                                  CONSISTENT_TYPE_2_BDRY,
                                                                  d_U_bc_coefs,
                                                                  sc_fill_pattern);

    InterpolationTransactionComponent default_P_scratch_component(d_solution->getComponentDescriptorIndex(1),
                                                                  DATA_REFINE_TYPE,
                                                                  USE_CF_INTERPOLATION,
                                                                  DATA_COARSEN_TYPE,
                                                                  BDRY_EXTRAP_TYPE,
                                                                  CONSISTENT_TYPE_2_BDRY,
                                                                  d_P_bc_coef,
                                                                  cc_fill_pattern);
    std::vector<InterpolationTransactionComponent> default_U_P_components(2);
    default_U_P_components[0] = default_U_scratch_component;
    default_U_P_components[1] = default_P_scratch_component;
    d_level_bdry_fill_ops[finest_level_num]->resetTransactionComponents(default_U_P_components);

    // Compute the residual, r = f - A*u.
    if (!d_level_math_ops[finest_level_num])
    {
        std::ostringstream stream;
        stream << d_object_name << "::level_math_ops_" << finest_level_num;
        d_level_math_ops[finest_level_num] =
            new HierarchyMathOps(stream.str(), d_hierarchy, coarsest_level_num, finest_level_num);
    }
    d_level_math_ops[finest_level_num]->grad(U_res_idx,
                                             U_res_sc_var,
                                             /*cf_bdry_synch*/ true,
                                             1.0,
                                             P_sol_idx,
                                             P_sol_cc_var,
                                             NULL,
                                             d_new_time);
    d_level_math_ops[finest_level_num]->laplace(U_res_idx,
                                                U_res_sc_var,
                                                d_U_problem_coefs,
                                                U_sol_idx,
                                                U_sol_sc_var,
                                                NULL,
                                                d_new_time,
                                                1.0,
                                                U_res_idx,
                                                U_res_sc_var);
    HierarchySideDataOpsReal<NDIM, double> level_sc_data_ops(d_hierarchy, coarsest_level_num, finest_level_num);
    level_sc_data_ops.axpy(U_res_idx, -1.0, U_res_idx, U_rhs_idx, false);
    d_level_math_ops[finest_level_num]->div(P_res_idx,
                                            P_res_cc_var,
                                            -1.0,
                                            U_sol_idx,
                                            U_sol_sc_var,
                                            NULL,
                                            d_new_time,
                                            /*cf_bdry_synch*/ true);
    HierarchyCellDataOpsReal<NDIM, double> level_cc_data_ops(d_hierarchy, coarsest_level_num, finest_level_num);
    level_cc_data_ops.axpy(P_res_idx, -1.0, P_res_idx, P_rhs_idx, false);
    return;
} // computeResidual

void
StaggeredStokesFACPreconditionerStrategy::initializeOperatorState(const SAMRAIVectorReal<NDIM, double>& solution,
                                                                  const SAMRAIVectorReal<NDIM, double>& rhs)
{
    IBAMR_TIMER_START(t_initialize_operator_state);

    d_in_initialize_operator_state = true;

    // Cache the level range to be reset.
    //
    // NOTE: We cannot use d_coarsest_reset_ln and d_finest_reset_ln since those
    // values are reset by deallocateOperatorState().
    const int coarsest_reset_ln =
        (d_coarsest_reset_ln != -1 && d_finest_reset_ln != -1 ? d_coarsest_reset_ln :
                                                                solution.getCoarsestLevelNumber());
    const int finest_reset_ln =
        (d_coarsest_reset_ln != -1 && d_finest_reset_ln != -1 ? d_finest_reset_ln : solution.getFinestLevelNumber());

    // Deallocate the solver state if the solver is already initialized.
    if (d_is_initialized) deallocateOperatorState();

    // Setup solution and rhs vectors.
    d_solution = solution.cloneVector(solution.getName());
    d_rhs = rhs.cloneVector(rhs.getName());

    // Reset the hierarchy configuration.
    d_hierarchy = solution.getPatchHierarchy();
    d_coarsest_ln = solution.getCoarsestLevelNumber();
    d_finest_ln = solution.getFinestLevelNumber();

    // Setup boundary condition handling objects.
    d_U_bc_op = new CartSideRobinPhysBdryOp(d_side_scratch_idx, d_U_bc_coefs, false);
    d_P_bc_op = new CartCellRobinPhysBdryOp(d_cell_scratch_idx, d_P_bc_coef, false);
    d_U_cf_bdry_op = new CartSideDoubleQuadraticCFInterpolation();
    d_P_cf_bdry_op = new CartCellDoubleQuadraticCFInterpolation();
    d_U_op_stencil_fill_pattern = new SideNoCornersFillPattern(d_gcw, false, false, false);
    d_P_op_stencil_fill_pattern = new CellNoCornersFillPattern(d_gcw, false, false, false);
    d_U_synch_fill_pattern = new SideSynchCopyFillPattern();

    // Initialize the coarse level solvers when needed.
    if (!d_coarse_solver_init_subclass && coarsest_reset_ln == d_coarsest_ln &&
        d_coarse_solver_type != "LEVEL_SMOOTHER")
    {
        if (!d_coarse_solver)
        {
            d_coarse_solver =
                StaggeredStokesSolverManager::getManager()->allocateSolver(d_coarse_solver_type,
                                                                           d_object_name + "::coarse_solver",
                                                                           d_coarse_solver_db,
                                                                           d_coarse_solver_default_options_prefix);
        }
#if !defined(NDEBUG)
        TBOX_ASSERT(d_coarse_solver);
#endif
        // Note that since the coarse level solver is solving for the error, it
        // must always employ homogeneous boundary conditions.
        d_coarse_solver->setSolutionTime(d_solution_time);
        d_coarse_solver->setTimeInterval(d_current_time, d_new_time);
        d_coarse_solver->setVelocityPoissonSpecifications(d_U_problem_coefs);
        d_coarse_solver->setPhysicalBcCoefs(d_U_bc_coefs, d_P_bc_coef);
        d_coarse_solver->setPhysicalBoundaryHelper(d_bc_helper);
        d_coarse_solver->setHomogeneousBc(true);
        d_coarse_solver->setComponentsHaveNullspace(d_has_velocity_nullspace, d_has_pressure_nullspace);
        d_coarse_solver->initializeSolverState(*getLevelSAMRAIVectorReal(*d_solution, d_coarsest_ln),
                                               *getLevelSAMRAIVectorReal(*d_rhs, d_coarsest_ln));
    }

    // Perform implementation-specific initialization.
    initializeOperatorStateSpecialized(solution, rhs, coarsest_reset_ln, finest_reset_ln);

    // Setup level operators.
    d_level_bdry_fill_ops.resize(d_finest_ln + 1, NULL);
    d_level_math_ops.resize(d_finest_ln + 1, NULL);
    for (int ln = std::max(d_coarsest_ln, coarsest_reset_ln); ln <= finest_reset_ln; ++ln)
    {
        d_level_bdry_fill_ops[ln].setNull();
        d_level_math_ops[ln].setNull();
    }

    // Allocate scratch data.
    for (int ln = std::max(d_coarsest_ln, coarsest_reset_ln); ln <= finest_reset_ln; ++ln)
    {
        Pointer<PatchLevel<NDIM> > level = d_hierarchy->getPatchLevel(ln);
        if (!level->checkAllocated(d_side_scratch_idx)) level->allocatePatchData(d_side_scratch_idx);
        if (!level->checkAllocated(d_cell_scratch_idx)) level->allocatePatchData(d_cell_scratch_idx);
    }

    // Get the transfer operators.
    Pointer<CartesianGridGeometry<NDIM> > geometry = d_hierarchy->getGridGeometry();
    IBAMR_DO_ONCE(geometry->addSpatialCoarsenOperator(new CartSideDoubleCubicCoarsen());
                  geometry->addSpatialCoarsenOperator(new CartCellDoubleCubicCoarsen()););
    VariableDatabase<NDIM>* var_db = VariableDatabase<NDIM>::getDatabase();
    Pointer<Variable<NDIM> > var;

    var_db->mapIndexToVariable(d_side_scratch_idx, var);
    d_U_prolongation_refine_operator = geometry->lookupRefineOperator(var, d_U_prolongation_method);

    d_U_cf_bdry_op->setConsistentInterpolationScheme(false);
    d_U_cf_bdry_op->setPatchDataIndex(d_side_scratch_idx);
    d_U_cf_bdry_op->setPatchHierarchy(d_hierarchy);

    var_db->mapIndexToVariable(d_cell_scratch_idx, var);
    d_P_prolongation_refine_operator = geometry->lookupRefineOperator(var, d_P_prolongation_method);

    d_P_cf_bdry_op->setConsistentInterpolationScheme(false);
    d_P_cf_bdry_op->setPatchDataIndex(d_cell_scratch_idx);
    d_P_cf_bdry_op->setPatchHierarchy(d_hierarchy);

    var_db->mapIndexToVariable(d_side_scratch_idx, var);
    d_U_restriction_coarsen_operator = geometry->lookupCoarsenOperator(var, d_U_restriction_method);

    var_db->mapIndexToVariable(d_cell_scratch_idx, var);
    d_P_restriction_coarsen_operator = geometry->lookupCoarsenOperator(var, d_P_restriction_method);

    // Make space for saving communication schedules.  There is no need to
    // delete the old schedules first because we have deallocated the solver
    // state above.
    std::vector<RefinePatchStrategy<NDIM>*> prolongation_refine_patch_strategies;
    prolongation_refine_patch_strategies.push_back(d_U_cf_bdry_op);
    prolongation_refine_patch_strategies.push_back(d_P_cf_bdry_op);
    prolongation_refine_patch_strategies.push_back(d_U_bc_op);
    prolongation_refine_patch_strategies.push_back(d_P_bc_op);
    d_prolongation_refine_patch_strategy = new RefinePatchStrategySet(
        prolongation_refine_patch_strategies.begin(), prolongation_refine_patch_strategies.end(), false);

    d_prolongation_refine_schedules.resize(d_finest_ln + 1);
    d_restriction_coarsen_schedules.resize(d_finest_ln + 1);
    d_ghostfill_nocoarse_refine_schedules.resize(d_finest_ln + 1);
    d_synch_refine_schedules.resize(d_finest_ln + 1);

    d_prolongation_refine_algorithm = new RefineAlgorithm<NDIM>();
    d_restriction_coarsen_algorithm = new CoarsenAlgorithm<NDIM>();
    d_ghostfill_nocoarse_refine_algorithm = new RefineAlgorithm<NDIM>();
    d_synch_refine_algorithm = new RefineAlgorithm<NDIM>();

    d_prolongation_refine_algorithm->registerRefine(d_side_scratch_idx,
                                                    solution.getComponentDescriptorIndex(0),
                                                    d_side_scratch_idx,
                                                    d_U_prolongation_refine_operator,
                                                    d_U_op_stencil_fill_pattern);
    d_prolongation_refine_algorithm->registerRefine(d_cell_scratch_idx,
                                                    solution.getComponentDescriptorIndex(1),
                                                    d_cell_scratch_idx,
                                                    d_P_prolongation_refine_operator,
                                                    d_P_op_stencil_fill_pattern);

    d_restriction_coarsen_algorithm->registerCoarsen(
        d_side_scratch_idx, rhs.getComponentDescriptorIndex(0), d_U_restriction_coarsen_operator);
    d_restriction_coarsen_algorithm->registerCoarsen(
        d_cell_scratch_idx, rhs.getComponentDescriptorIndex(1), d_P_restriction_coarsen_operator);

    d_ghostfill_nocoarse_refine_algorithm->registerRefine(solution.getComponentDescriptorIndex(0),
                                                          solution.getComponentDescriptorIndex(0),
                                                          solution.getComponentDescriptorIndex(0),
                                                          Pointer<RefineOperator<NDIM> >(),
                                                          d_U_op_stencil_fill_pattern);
    d_ghostfill_nocoarse_refine_algorithm->registerRefine(solution.getComponentDescriptorIndex(1),
                                                          solution.getComponentDescriptorIndex(1),
                                                          solution.getComponentDescriptorIndex(1),
                                                          Pointer<RefineOperator<NDIM> >(),
                                                          d_P_op_stencil_fill_pattern);

    d_synch_refine_algorithm->registerRefine(solution.getComponentDescriptorIndex(0),
                                             solution.getComponentDescriptorIndex(0),
                                             solution.getComponentDescriptorIndex(0),
                                             Pointer<RefineOperator<NDIM> >(),
                                             d_U_synch_fill_pattern);

    std::vector<RefinePatchStrategy<NDIM>*> bc_op_ptrs(2);
    bc_op_ptrs[0] = d_U_bc_op;
    bc_op_ptrs[1] = d_P_bc_op;
    d_U_P_bc_op = new RefinePatchStrategySet(bc_op_ptrs.begin(), bc_op_ptrs.end(), false);

    for (int dst_ln = d_coarsest_ln + 1; dst_ln <= d_finest_ln; ++dst_ln)
    {
        d_prolongation_refine_schedules[dst_ln] =
            d_prolongation_refine_algorithm->createSchedule(d_hierarchy->getPatchLevel(dst_ln),
                                                            Pointer<PatchLevel<NDIM> >(),
                                                            dst_ln - 1,
                                                            d_hierarchy,
                                                            d_prolongation_refine_patch_strategy.getPointer());

        d_ghostfill_nocoarse_refine_schedules[dst_ln] =
            d_ghostfill_nocoarse_refine_algorithm->createSchedule(d_hierarchy->getPatchLevel(dst_ln), d_U_P_bc_op);

        d_synch_refine_schedules[dst_ln] = d_synch_refine_algorithm->createSchedule(d_hierarchy->getPatchLevel(dst_ln));
    }

    d_ghostfill_nocoarse_refine_schedules[d_coarsest_ln] =
        d_ghostfill_nocoarse_refine_algorithm->createSchedule(d_hierarchy->getPatchLevel(d_coarsest_ln), d_U_P_bc_op);

    d_synch_refine_schedules[d_coarsest_ln] =
        d_synch_refine_algorithm->createSchedule(d_hierarchy->getPatchLevel(d_coarsest_ln));

    for (int dst_ln = d_coarsest_ln; dst_ln < d_finest_ln; ++dst_ln)
    {
        d_restriction_coarsen_schedules[dst_ln] = d_restriction_coarsen_algorithm->createSchedule(
            d_hierarchy->getPatchLevel(dst_ln), d_hierarchy->getPatchLevel(dst_ln + 1));
    }

    // Indicate that the operator is initialized.
    d_is_initialized = true;
    d_in_initialize_operator_state = false;

    IBAMR_TIMER_STOP(t_initialize_operator_state);
    return;
} // initializeOperatorState

void
StaggeredStokesFACPreconditionerStrategy::deallocateOperatorState()
{
    if (!d_is_initialized) return;

    IBAMR_TIMER_START(t_deallocate_operator_state);

    const int coarsest_reset_ln =
        (d_in_initialize_operator_state && (d_coarsest_reset_ln != -1) && (d_finest_reset_ln != -1)) ?
            d_coarsest_reset_ln :
            d_coarsest_ln;
    const int finest_reset_ln =
        (d_in_initialize_operator_state && (d_coarsest_reset_ln != -1) && (d_finest_reset_ln != -1)) ?
            d_finest_reset_ln :
            d_finest_ln;
    deallocateOperatorStateSpecialized(coarsest_reset_ln, finest_reset_ln);

    // Deallocate scratch data.
    for (int ln = coarsest_reset_ln; ln <= std::min(d_finest_ln, finest_reset_ln); ++ln)
    {
        Pointer<PatchLevel<NDIM> > level = d_hierarchy->getPatchLevel(ln);
        if (level->checkAllocated(d_side_scratch_idx)) level->deallocatePatchData(d_side_scratch_idx);
        if (level->checkAllocated(d_cell_scratch_idx)) level->deallocatePatchData(d_cell_scratch_idx);
    }

    // Delete the solution and rhs vectors.
    d_solution->resetLevels(d_solution->getCoarsestLevelNumber(),
                            std::min(d_solution->getFinestLevelNumber(), d_hierarchy->getFinestLevelNumber()));
    d_solution->freeVectorComponents();
    d_solution.setNull();

    d_rhs->resetLevels(d_rhs->getCoarsestLevelNumber(),
                       std::min(d_rhs->getFinestLevelNumber(), d_hierarchy->getFinestLevelNumber()));
    d_rhs->freeVectorComponents();
    d_rhs.setNull();

    // Only fully deallocate operator data when we are not reinitializing the
    // operator.
    if (!d_in_initialize_operator_state)
    {
        d_hierarchy.setNull();
        d_coarsest_ln = -1;
        d_finest_ln = -1;

        d_level_bdry_fill_ops.clear();
        d_level_math_ops.clear();

        if (d_coarse_solver) d_coarse_solver->deallocateSolverState();

        d_U_prolongation_refine_operator.setNull();
        d_P_prolongation_refine_operator.setNull();
        d_prolongation_refine_patch_strategy.setNull();
        d_prolongation_refine_algorithm.setNull();
        d_prolongation_refine_schedules.resize(0);

        d_U_restriction_coarsen_operator.setNull();
        d_P_restriction_coarsen_operator.setNull();
        d_restriction_coarsen_algorithm.setNull();
        d_restriction_coarsen_schedules.resize(0);

        d_ghostfill_nocoarse_refine_algorithm.setNull();
        d_ghostfill_nocoarse_refine_schedules.resize(0);

        d_synch_refine_algorithm.setNull();
        d_synch_refine_schedules.resize(0);
    }

    delete d_U_P_bc_op;

    // Clear the "reset level" range.
    d_coarsest_reset_ln = -1;
    d_finest_reset_ln = -1;

    // Indicate that the operator is not initialized.
    d_is_initialized = false;

    IBAMR_TIMER_STOP(t_deallocate_operator_state);
    return;
} // deallocateOperatorState

<<<<<<< HEAD
void
StaggeredStokesFACPreconditionerStrategy::allocateScratchData()
{
    if (d_solution) d_solution->allocateVectorData();
    if (d_rhs) d_rhs->allocateVectorData();
    return;
}

void
StaggeredStokesFACPreconditionerStrategy::deallocateScratchData()
{
    if (d_solution) d_solution->deallocateVectorData();
    if (d_rhs) d_rhs->deallocateVectorData();
    return;
}

=======
>>>>>>> 8b34989a
/////////////////////////////// PROTECTED ////////////////////////////////////

void
StaggeredStokesFACPreconditionerStrategy::xeqScheduleProlongation(const std::pair<int, int>& dst_idxs,
                                                                  const std::pair<int, int>& src_idxs,
                                                                  const int dst_ln)
{
    const int U_dst_idx = dst_idxs.first;
    const int U_src_idx = src_idxs.first;
    d_U_bc_op->setPatchDataIndex(U_dst_idx);
    d_U_bc_op->setHomogeneousBc(true);
    d_U_cf_bdry_op->setPatchDataIndex(U_dst_idx);

    const int P_dst_idx = dst_idxs.second;
    const int P_src_idx = src_idxs.second;
    d_P_bc_op->setPatchDataIndex(P_dst_idx);
    d_P_bc_op->setHomogeneousBc(true);
    d_P_cf_bdry_op->setPatchDataIndex(P_dst_idx);

    RefineAlgorithm<NDIM> refine_alg;
    refine_alg.registerRefine(
        U_dst_idx, U_src_idx, U_dst_idx, d_U_prolongation_refine_operator, d_U_op_stencil_fill_pattern);
    refine_alg.registerRefine(
        P_dst_idx, P_src_idx, P_dst_idx, d_P_prolongation_refine_operator, d_P_op_stencil_fill_pattern);
    refine_alg.resetSchedule(d_prolongation_refine_schedules[dst_ln]);
    d_prolongation_refine_schedules[dst_ln]->fillData(d_new_time);
    d_prolongation_refine_algorithm->resetSchedule(d_prolongation_refine_schedules[dst_ln]);
    return;
} // xeqScheduleProlongation

void
StaggeredStokesFACPreconditionerStrategy::xeqScheduleRestriction(const std::pair<int, int>& dst_idxs,
                                                                 const std::pair<int, int>& src_idxs,
                                                                 const int dst_ln)
{
    const int U_dst_idx = dst_idxs.first;
    const int U_src_idx = src_idxs.first;

    const int P_dst_idx = dst_idxs.second;
    const int P_src_idx = src_idxs.second;

    CoarsenAlgorithm<NDIM> coarsen_alg;
    coarsen_alg.registerCoarsen(U_dst_idx, U_src_idx, d_U_restriction_coarsen_operator);
    coarsen_alg.registerCoarsen(P_dst_idx, P_src_idx, d_P_restriction_coarsen_operator);
    coarsen_alg.resetSchedule(d_restriction_coarsen_schedules[dst_ln]);
    d_restriction_coarsen_schedules[dst_ln]->coarsenData();
    d_restriction_coarsen_algorithm->resetSchedule(d_restriction_coarsen_schedules[dst_ln]);
    return;
} // xeqScheduleRestriction

void
StaggeredStokesFACPreconditionerStrategy::xeqScheduleGhostFillNoCoarse(const std::pair<int, int>& dst_idxs,
                                                                       const int dst_ln)
{
    const int U_dst_idx = dst_idxs.first;
    d_U_bc_op->setPatchDataIndex(U_dst_idx);
    d_U_bc_op->setHomogeneousBc(true);

    const int P_dst_idx = dst_idxs.second;
    d_P_bc_op->setPatchDataIndex(P_dst_idx);
    d_P_bc_op->setHomogeneousBc(true);

    RefineAlgorithm<NDIM> refine_alg;
    refine_alg.registerRefine(
        U_dst_idx, U_dst_idx, U_dst_idx, Pointer<RefineOperator<NDIM> >(), d_U_op_stencil_fill_pattern);
    refine_alg.registerRefine(
        P_dst_idx, P_dst_idx, P_dst_idx, Pointer<RefineOperator<NDIM> >(), d_P_op_stencil_fill_pattern);
    refine_alg.resetSchedule(d_ghostfill_nocoarse_refine_schedules[dst_ln]);
    d_ghostfill_nocoarse_refine_schedules[dst_ln]->fillData(d_new_time);
    d_ghostfill_nocoarse_refine_algorithm->resetSchedule(d_ghostfill_nocoarse_refine_schedules[dst_ln]);
    return;
} // xeqScheduleGhostFillNoCoarse

void
StaggeredStokesFACPreconditionerStrategy::xeqScheduleDataSynch(const int U_dst_idx, const int dst_ln)
{
    RefineAlgorithm<NDIM> refine_alg;
    refine_alg.registerRefine(
        U_dst_idx, U_dst_idx, U_dst_idx, Pointer<RefineOperator<NDIM> >(), d_U_synch_fill_pattern);
    refine_alg.resetSchedule(d_synch_refine_schedules[dst_ln]);
    d_synch_refine_schedules[dst_ln]->fillData(d_new_time);
    d_synch_refine_algorithm->resetSchedule(d_synch_refine_schedules[dst_ln]);
    return;
} // xeqScheduleDataSynch

/////////////////////////////// PRIVATE //////////////////////////////////////

//////////////////////////////////////////////////////////////////////////////

} // namespace IBTK

//////////////////////////////////////////////////////////////////////////////<|MERGE_RESOLUTION|>--- conflicted
+++ resolved
@@ -153,14 +153,9 @@
       d_P_prolongation_method("LINEAR_REFINE"),
       d_U_restriction_method("CONSERVATIVE_COARSEN"),
       d_P_restriction_method("CONSERVATIVE_COARSEN"),
-<<<<<<< HEAD
-      d_coarse_solver_type("BLOCK_JACOBI"),
-      d_coarse_solver_default_options_prefix(default_options_prefix + "_coarse"),
-=======
       d_coarse_solver_init_subclass(false),
       d_coarse_solver_type("LEVEL_SMOOTHER"),
       d_coarse_solver_default_options_prefix(default_options_prefix + "level_0_"),
->>>>>>> 8b34989a
       d_coarse_solver_rel_residual_tol(1.0e-5),
       d_coarse_solver_abs_residual_tol(1.0e-50),
       d_coarse_solver_max_iterations(10),
@@ -978,25 +973,6 @@
     return;
 } // deallocateOperatorState
 
-<<<<<<< HEAD
-void
-StaggeredStokesFACPreconditionerStrategy::allocateScratchData()
-{
-    if (d_solution) d_solution->allocateVectorData();
-    if (d_rhs) d_rhs->allocateVectorData();
-    return;
-}
-
-void
-StaggeredStokesFACPreconditionerStrategy::deallocateScratchData()
-{
-    if (d_solution) d_solution->deallocateVectorData();
-    if (d_rhs) d_rhs->deallocateVectorData();
-    return;
-}
-
-=======
->>>>>>> 8b34989a
 /////////////////////////////// PROTECTED ////////////////////////////////////
 
 void
