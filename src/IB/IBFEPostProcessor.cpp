// Filename: IBFEPostProcessor.cpp
// Created on 4 Dec 2013 by Boyce Griffith
//
// Copyright (c) 2002-2014, Boyce Griffith
// All rights reserved.
//
// Redistribution and use in source and binary forms, with or without
// modification, are permitted provided that the following conditions are met:
//
//    * Redistributions of source code must retain the above copyright notice,
//      this list of conditions and the following disclaimer.
//
//    * Redistributions in binary form must reproduce the above copyright
//      notice, this list of conditions and the following disclaimer in the
//      documentation and/or other materials provided with the distribution.
//
//    * Neither the name of The University of North Carolina nor the names of
//      its contributors may be used to endorse or promote products derived from
//      this software without specific prior written permission.
//
// THIS SOFTWARE IS PROVIDED BY THE COPYRIGHT HOLDERS AND CONTRIBUTORS "AS IS"
// AND ANY EXPRESS OR IMPLIED WARRANTIES, INCLUDING, BUT NOT LIMITED TO, THE
// IMPLIED WARRANTIES OF MERCHANTABILITY AND FITNESS FOR A PARTICULAR PURPOSE
// ARE DISCLAIMED. IN NO EVENT SHALL THE COPYRIGHT HOLDER OR CONTRIBUTORS BE
// LIABLE FOR ANY DIRECT, INDIRECT, INCIDENTAL, SPECIAL, EXEMPLARY, OR
// CONSEQUENTIAL DAMAGES (INCLUDING, BUT NOT LIMITED TO, PROCUREMENT OF
// SUBSTITUTE GOODS OR SERVICES; LOSS OF USE, DATA, OR PROFITS; OR BUSINESS
// INTERRUPTION) HOWEVER CAUSED AND ON ANY THEORY OF LIABILITY, WHETHER IN
// CONTRACT, STRICT LIABILITY, OR TORT (INCLUDING NEGLIGENCE OR OTHERWISE)
// ARISING IN ANY WAY OUT OF THE USE OF THIS SOFTWARE, EVEN IF ADVISED OF THE
// POSSIBILITY OF SUCH DAMAGE.

/////////////////////////////// INCLUDES /////////////////////////////////////

#include <stdbool.h>
#include <stddef.h>
#include <ostream>
#include <set>
#include <string>
#include <utility>
#include <vector>

#include "IntVector.h"
#include "PatchHierarchy.h"
#include "PatchLevel.h"
#include "RefineAlgorithm.h"
#include "RefineOperator.h"
#include "RefineSchedule.h"
#include "Variable.h"
#include "VariableContext.h"
#include "VariableDatabase.h"
#include "ibamr/IBFEPostProcessor.h"
#include "ibamr/namespaces.h" // IWYU pragma: keep
#include "ibtk/FEDataManager.h"
#include "ibtk/LEInteractor.h"
#include "ibtk/libmesh_utilities.h"
#include "libmesh/auto_ptr.h"
#include "libmesh/enum_fe_family.h"
#include "libmesh/enum_order.h"
#include "libmesh/equation_systems.h"
#include "libmesh/system.h"
#include "tbox/Pointer.h"
#include "tbox/Utilities.h"

namespace libMesh
{
template <typename T>
class NumericVector;
} // namespace libMesh

using namespace libMesh;

/////////////////////////////// NAMESPACE ////////////////////////////////////

namespace IBAMR
{
/////////////////////////////// STATIC ///////////////////////////////////////

/////////////////////////////// PUBLIC ///////////////////////////////////////

IBFEPostProcessor::IBFEPostProcessor(const std::string& name, FEDataManager* fe_data_manager)
    : d_name(name), d_mesh(&fe_data_manager->getEquationSystems()->get_mesh()), d_fe_data_manager(fe_data_manager),
      d_fe_data_initialized(false)
{
    // intentionally blank
    return;
} // IBFEPostProcessor

IBFEPostProcessor::~IBFEPostProcessor()
{
    // intentionally blank
    return;
} // ~IBFEPostProcessor

void IBFEPostProcessor::registerScalarVariable(const std::string& var_name,
                                               libMeshEnums::FEFamily var_fe_family,
                                               libMeshEnums::Order var_fe_order,
                                               ScalarMeshFcnPtr var_fcn,
                                               std::vector<unsigned int> var_fcn_systems,
                                               void* var_fcn_ctx)
{
    EquationSystems* equation_systems = d_fe_data_manager->getEquationSystems();
    System& system = equation_systems->add_system<System>(var_name + " reconstruction system");
    system.add_variable(var_name, var_fe_order, var_fe_family);
    d_scalar_var_systems.push_back(&system);
    d_scalar_var_fcns.push_back(var_fcn);
    d_scalar_var_fcn_systems.push_back(var_fcn_systems);
    d_scalar_var_fcn_ctxs.push_back(var_fcn_ctx);
    d_var_systems.push_back(&system);
    d_var_fcn_systems.insert(var_fcn_systems.begin(), var_fcn_systems.end());
    return;
} // registerScalarVariable

void IBFEPostProcessor::registerVectorVariable(const std::string& var_name,
                                               libMeshEnums::FEFamily var_fe_family,
                                               libMeshEnums::Order var_fe_order,
                                               VectorMeshFcnPtr var_fcn,
                                               std::vector<unsigned int> var_fcn_systems,
                                               void* var_fcn_ctx,
                                               unsigned int var_dim)
{
    EquationSystems* equation_systems = d_fe_data_manager->getEquationSystems();
    System& system = equation_systems->add_system<System>(var_name + " reconstruction system");
    for (unsigned int i = 0; i < var_dim; ++i)
    {
        std::ostringstream os;
        os << var_name << "_" << i;
        system.add_variable(os.str(), var_fe_order, var_fe_family);
    }
    d_vector_var_systems.push_back(&system);
    d_vector_var_fcns.push_back(var_fcn);
    d_vector_var_fcn_systems.push_back(var_fcn_systems);
    d_vector_var_fcn_ctxs.push_back(var_fcn_ctx);
    d_vector_var_dims.push_back(var_dim);
    d_var_systems.push_back(&system);
    d_var_fcn_systems.insert(var_fcn_systems.begin(), var_fcn_systems.end());
    return;
} // registerVectorVariable

void IBFEPostProcessor::registerTensorVariable(const std::string& var_name,
                                               libMeshEnums::FEFamily var_fe_family,
                                               libMeshEnums::Order var_fe_order,
                                               TensorMeshFcnPtr var_fcn,
                                               std::vector<unsigned int> var_fcn_systems,
                                               void* var_fcn_ctx,
                                               unsigned int var_dim)
{
    EquationSystems* equation_systems = d_fe_data_manager->getEquationSystems();
    System& system = equation_systems->add_system<System>(var_name + " reconstruction system");
    for (unsigned int i = 0; i < var_dim; ++i)
    {
        for (unsigned int j = 0; j < var_dim; ++j)
        {
            std::ostringstream os;
            os << var_name << "_" << i << j;
            system.add_variable(os.str(), var_fe_order, var_fe_family);
        }
    }
    d_tensor_var_systems.push_back(&system);
    d_tensor_var_fcns.push_back(var_fcn);
    d_tensor_var_fcn_systems.push_back(var_fcn_systems);
    d_tensor_var_fcn_ctxs.push_back(var_fcn_ctx);
    d_tensor_var_dims.push_back(var_dim);
    d_var_systems.push_back(&system);
    d_var_fcn_systems.insert(var_fcn_systems.begin(), var_fcn_systems.end());
    return;
} // registerTensorVariable

<<<<<<< HEAD
void IBFEPostProcessor::registerInterpolatedScalarEulerianVariable(
    const std::string& var_name,
    libMeshEnums::FEFamily var_fe_family,
    libMeshEnums::Order var_fe_order,
    Pointer<hier::Variable<NDIM> > var,
    Pointer<VariableContext> ctx,
    const HierarchyGhostCellInterpolation::InterpolationTransactionComponent& ghost_fill_transaction)
{
    registerInterpolatedScalarEulerianVariable(var_name,
                                               var_fe_family,
                                               var_fe_order,
                                               var,
                                               ctx,
                                               ghost_fill_transaction,
                                               d_fe_data_manager->getDefaultInterpSpec());
    return;
} //

void IBFEPostProcessor::registerInterpolatedScalarEulerianVariable(
    const std::string& var_name,
    libMeshEnums::FEFamily var_fe_family,
    libMeshEnums::Order var_fe_order,
    Pointer<hier::Variable<NDIM> > var,
    Pointer<VariableContext> ctx,
    const HierarchyGhostCellInterpolation::InterpolationTransactionComponent& ghost_fill_transaction,
    const FEDataManager::InterpSpec& interp_spec)
=======
void IBFEPostProcessor::registerInterpolatedScalarEulerianVariable(const std::string& var_name,
                                                                   libMeshEnums::FEFamily var_fe_family,
                                                                   libMeshEnums::Order var_fe_order,
                                                                   Pointer<hier::Variable<NDIM> > var,
                                                                   Pointer<VariableContext> ctx)
{
    registerInterpolatedScalarEulerianVariable(
        var_name, var_fe_family, var_fe_order, var, ctx, d_fe_data_manager->getDefaultInterpSpec());
    return;
} //

void IBFEPostProcessor::registerInterpolatedScalarEulerianVariable(const std::string& var_name,
                                                                   libMeshEnums::FEFamily var_fe_family,
                                                                   libMeshEnums::Order var_fe_order,
                                                                   Pointer<hier::Variable<NDIM> > var,
                                                                   Pointer<VariableContext> ctx,
                                                                   const FEDataManager::InterpSpec& interp_spec)
>>>>>>> d2d04c73
{
    EquationSystems* equation_systems = d_fe_data_manager->getEquationSystems();
    System& system = equation_systems->add_system<System>(var_name + " interpolation system");
    system.add_variable(var_name, var_fe_order, var_fe_family);
    d_scalar_interp_var_systems.push_back(&system);
    d_scalar_interp_vars.push_back(var);
    d_scalar_interp_ctxs.push_back(ctx);
    d_scalar_interp_data_idxs.push_back(-1); // These must be set up just before they are used.
    d_scalar_interp_scratch_idxs.push_back(-1);
    d_scalar_interp_fill_transactions.push_back(ghost_fill_transaction);
    d_scalar_interp_specs.push_back(interp_spec);
    d_var_systems.push_back(&system);
} // registerInterpolatedEulerianScalarVariable

void IBFEPostProcessor::initializeFEData()
{
    if (d_fe_data_initialized) return;
    for (unsigned int k = 0; k < d_var_systems.size(); ++k)
    {
        System& system = *d_var_systems[k];
        system.assemble_before_solve = false;
        system.assemble();
    }
    d_fe_data_initialized = true;
    return;
} // initializeFEData

void IBFEPostProcessor::postProcessData(const double data_time)
{
    // First interpolate variables from the Eulerian grid, then reconstruct
    // variables on the Lagrangian mesh.
    interpolateVariables(data_time);
    reconstructVariables(data_time);
    return;
} // postProcessData

/////////////////////////////// PROTECTED ////////////////////////////////////

void IBFEPostProcessor::interpolateVariables(const double data_time)
{
    Pointer<PatchHierarchy<NDIM> > hierarchy = d_fe_data_manager->getPatchHierarchy();
    const std::pair<int, int> patch_level_range = d_fe_data_manager->getPatchLevels();
    const int coarsest_ln = patch_level_range.first;
    const int finest_ln = patch_level_range.second - 1;

    const size_t num_eulerian_vars = d_scalar_interp_var_systems.size();

    // Set up Eulerian scratch space and fill ghost cell values.
    std::set<int> scratch_idxs;
    for (unsigned int k = 0; k < num_eulerian_vars; ++k)
    {
        int& data_idx = d_scalar_interp_data_idxs[k];
        int& scratch_idx = d_scalar_interp_scratch_idxs[k];
        if (data_idx < 0 || scratch_idx < 0)
        {
            TBOX_ASSERT(data_idx < 0 || scratch_idx < 0);
            VariableDatabase<NDIM>* var_db = VariableDatabase<NDIM>::getDatabase();
            Pointer<hier::Variable<NDIM> > data_var = d_scalar_interp_vars[k];
            Pointer<VariableContext> data_ctx = d_scalar_interp_ctxs[k];
            data_idx = var_db->mapVariableAndContextToIndex(data_var, data_ctx);
            TBOX_ASSERT(data_idx >= 0);
            Pointer<VariableContext> scratch_ctx = var_db->getContext(d_name + "::SCRATCH");
            const FEDataManager::InterpSpec& interp_spec = d_scalar_interp_specs[k];
<<<<<<< HEAD
            const int gcw = LEInteractor::getMinimumGhostWidth(interp_spec.kernel_fcn) + 1;
            scratch_idx =
                var_db->registerVariableAndContext(data_var, scratch_ctx, gcw);
=======
            const int ghost_width = LEInteractor::getMinimumGhostWidth(interp_spec.kernel_fcn);
            scratch_idx = var_db->registerVariableAndContext(data_var, scratch_ctx, ghost_width);
>>>>>>> d2d04c73
            scratch_idxs.insert(scratch_idx);
            d_scalar_interp_fill_transactions[k].d_src_data_idx = data_idx;
            d_scalar_interp_fill_transactions[k].d_dst_data_idx = scratch_idx;
        }
    }
    for (int ln = coarsest_ln; ln <= finest_ln; ++ln)
    {
        Pointer<PatchLevel<NDIM> > level = hierarchy->getPatchLevel(ln);
        for (unsigned int k = 0; k < num_eulerian_vars; ++k)
        {
            const int scratch_idx = d_scalar_interp_scratch_idxs[k];
<<<<<<< HEAD
            level->allocatePatchData(scratch_idx, data_time);
        }
=======
            if (!level->checkAllocated(scratch_idx)) level->allocatePatchData(scratch_idx, data_time);
        }
        refine_alg->createSchedule(level, ln - 1, hierarchy, &refine_phys_bdry_op)->fillData(data_time);
>>>>>>> d2d04c73
    }

    HierarchyGhostCellInterpolation ghost_fill_op;
    ghost_fill_op.initializeOperatorState(d_scalar_interp_fill_transactions, hierarchy);
    ghost_fill_op.fillData(data_time);

    // Interpolate variables.
    NumericVector<double>* X_ghost_vec = d_fe_data_manager->buildGhostedCoordsVector(/*localize_data*/ true);
    for (unsigned int k = 0; k < num_eulerian_vars; ++k)
    {
        System* system = d_scalar_interp_var_systems[k];
        const std::string& system_name = system->name();
        const int scratch_idx = d_scalar_interp_scratch_idxs[k];
        d_fe_data_manager->interp(scratch_idx, *system->solution, *X_ghost_vec, system_name, d_scalar_interp_specs[k]);
    }

    // Deallocate Eulerian scratch space.
    for (int ln = coarsest_ln; ln <= finest_ln; ++ln)
    {
        Pointer<PatchLevel<NDIM> > level = hierarchy->getPatchLevel(ln);
        for (unsigned int k = 0; k < num_eulerian_vars; ++k)
        {
            const int scratch_idx = d_scalar_interp_scratch_idxs[k];
            level->deallocatePatchData(scratch_idx);
        }
    }
    return;
} // interpolateVariables

/////////////////////////////// PRIVATE //////////////////////////////////////

/////////////////////////////// NAMESPACE ////////////////////////////////////

} // namespace IBAMR

//////////////////////////////////////////////////////////////////////////////<|MERGE_RESOLUTION|>--- conflicted
+++ resolved
@@ -166,52 +166,25 @@
     return;
 } // registerTensorVariable
 
-<<<<<<< HEAD
-void IBFEPostProcessor::registerInterpolatedScalarEulerianVariable(
-    const std::string& var_name,
-    libMeshEnums::FEFamily var_fe_family,
-    libMeshEnums::Order var_fe_order,
-    Pointer<hier::Variable<NDIM> > var,
-    Pointer<VariableContext> ctx,
-    const HierarchyGhostCellInterpolation::InterpolationTransactionComponent& ghost_fill_transaction)
-{
-    registerInterpolatedScalarEulerianVariable(var_name,
-                                               var_fe_family,
-                                               var_fe_order,
-                                               var,
-                                               ctx,
-                                               ghost_fill_transaction,
-                                               d_fe_data_manager->getDefaultInterpSpec());
-    return;
-} //
-
-void IBFEPostProcessor::registerInterpolatedScalarEulerianVariable(
-    const std::string& var_name,
-    libMeshEnums::FEFamily var_fe_family,
-    libMeshEnums::Order var_fe_order,
-    Pointer<hier::Variable<NDIM> > var,
-    Pointer<VariableContext> ctx,
-    const HierarchyGhostCellInterpolation::InterpolationTransactionComponent& ghost_fill_transaction,
-    const FEDataManager::InterpSpec& interp_spec)
-=======
-void IBFEPostProcessor::registerInterpolatedScalarEulerianVariable(const std::string& var_name,
-                                                                   libMeshEnums::FEFamily var_fe_family,
-                                                                   libMeshEnums::Order var_fe_order,
-                                                                   Pointer<hier::Variable<NDIM> > var,
-                                                                   Pointer<VariableContext> ctx)
-{
-    registerInterpolatedScalarEulerianVariable(
-        var_name, var_fe_family, var_fe_order, var, ctx, d_fe_data_manager->getDefaultInterpSpec());
-    return;
-} //
-
 void IBFEPostProcessor::registerInterpolatedScalarEulerianVariable(const std::string& var_name,
                                                                    libMeshEnums::FEFamily var_fe_family,
                                                                    libMeshEnums::Order var_fe_order,
                                                                    Pointer<hier::Variable<NDIM> > var,
                                                                    Pointer<VariableContext> ctx,
+                                                                   const HierarchyGhostCellInterpolation::InterpolationTransactionComponent& ghost_fill_transaction)
+{
+    registerInterpolatedScalarEulerianVariable(
+        var_name, var_fe_family, var_fe_order, var, ctx, ghost_fill_transaction, d_fe_data_manager->getDefaultInterpSpec());
+    return;
+} //
+
+void IBFEPostProcessor::registerInterpolatedScalarEulerianVariable(const std::string& var_name,
+                                                                   libMeshEnums::FEFamily var_fe_family,
+                                                                   libMeshEnums::Order var_fe_order,
+                                                                   Pointer<hier::Variable<NDIM> > var,
+                                                                   Pointer<VariableContext> ctx,
+                                                                   const HierarchyGhostCellInterpolation::InterpolationTransactionComponent& ghost_fill_transaction,
                                                                    const FEDataManager::InterpSpec& interp_spec)
->>>>>>> d2d04c73
 {
     EquationSystems* equation_systems = d_fe_data_manager->getEquationSystems();
     System& system = equation_systems->add_system<System>(var_name + " interpolation system");
@@ -275,14 +248,8 @@
             TBOX_ASSERT(data_idx >= 0);
             Pointer<VariableContext> scratch_ctx = var_db->getContext(d_name + "::SCRATCH");
             const FEDataManager::InterpSpec& interp_spec = d_scalar_interp_specs[k];
-<<<<<<< HEAD
-            const int gcw = LEInteractor::getMinimumGhostWidth(interp_spec.kernel_fcn) + 1;
-            scratch_idx =
-                var_db->registerVariableAndContext(data_var, scratch_ctx, gcw);
-=======
-            const int ghost_width = LEInteractor::getMinimumGhostWidth(interp_spec.kernel_fcn);
+            const int ghost_width = LEInteractor::getMinimumGhostWidth(interp_spec.kernel_fcn) + 1;
             scratch_idx = var_db->registerVariableAndContext(data_var, scratch_ctx, ghost_width);
->>>>>>> d2d04c73
             scratch_idxs.insert(scratch_idx);
             d_scalar_interp_fill_transactions[k].d_src_data_idx = data_idx;
             d_scalar_interp_fill_transactions[k].d_dst_data_idx = scratch_idx;
@@ -294,14 +261,8 @@
         for (unsigned int k = 0; k < num_eulerian_vars; ++k)
         {
             const int scratch_idx = d_scalar_interp_scratch_idxs[k];
-<<<<<<< HEAD
-            level->allocatePatchData(scratch_idx, data_time);
-        }
-=======
             if (!level->checkAllocated(scratch_idx)) level->allocatePatchData(scratch_idx, data_time);
         }
-        refine_alg->createSchedule(level, ln - 1, hierarchy, &refine_phys_bdry_op)->fillData(data_time);
->>>>>>> d2d04c73
     }
 
     HierarchyGhostCellInterpolation ghost_fill_op;
