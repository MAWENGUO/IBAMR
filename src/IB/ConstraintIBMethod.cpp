--- conflicted
+++ resolved
@@ -170,13 +170,10 @@
       d_FuRMoRP_current_time(0.0),
       d_FuRMoRP_new_time(0.0),
       d_vol_element(d_no_structures, 0.0),
-<<<<<<< HEAD
       d_vol_element_is_set(d_no_structures, false),
-=======
       d_structure_vol(d_no_structures, 0.0),
       d_structure_mom(d_no_structures, std::vector<double>(3, 0.0)),
       d_structure_rotational_mom(d_no_structures, std::vector<double>(3, 0.0)),
->>>>>>> 7739d432
       d_needs_div_free_projection(false),
       d_rigid_trans_vel_current(d_no_structures, std::vector<double>(3, 0.0)),
       d_rigid_trans_vel_new(d_no_structures, std::vector<double>(3, 0.0)),
@@ -195,15 +192,11 @@
       d_tagged_pt_position(d_no_structures, std::vector<double>(3, 0.0)),
       d_rho_solid(d_no_structures, std::numeric_limits<double>::quiet_NaN()),
       d_rho_fluid(std::numeric_limits<double>::quiet_NaN()),
-<<<<<<< HEAD
       d_fluid_velocity_correction_type("CORRECT_VELOCITY"),
       d_use_momentum_correction(false),
       d_rho_is_const(true),
-=======
-      d_mu_fluid(std::numeric_limits<double>::quiet_NaN()),
       d_calculate_structure_linear_mom(false),
       d_calculate_structure_rotational_mom(false),
->>>>>>> 7739d432
       d_timestep_counter(0),
       d_output_interval(1),
       d_print_output(false),
@@ -685,8 +678,11 @@
     if (ib_kinematics.size() != static_cast<unsigned int>(d_no_structures))
     {
         TBOX_ERROR("ConstraintIBMethod::registerConstraintIBKinematics(). No of structures "
-                   << ib_kinematics.size() << " in vector passed to this method is not equal to no. of structures "
-                   << d_no_structures << " registered with this class" << std::endl);
+                   << ib_kinematics.size()
+                   << " in vector passed to this method is not equal to no. of structures "
+                   << d_no_structures
+                   << " registered with this class"
+                   << std::endl);
     }
     else
     {
@@ -820,18 +816,14 @@
 {
     // Read in control parameters from input database.
     d_needs_div_free_projection = input_db->getBoolWithDefault("needs_divfree_projection", d_needs_div_free_projection);
-<<<<<<< HEAD
     input_db->getDoubleArray("rho_solid", &d_rho_solid[0], d_no_structures);
     d_fluid_velocity_correction_type =
         input_db->getStringWithDefault("fluid_velocity_correction_type", d_fluid_velocity_correction_type);
-=======
     d_rho_fluid = input_db->getDoubleWithDefault("rho_fluid", d_rho_fluid);
-    d_mu_fluid = input_db->getDoubleWithDefault("mu_fluid", d_mu_fluid);
     d_calculate_structure_linear_mom =
         input_db->getBoolWithDefault("calculate_structure_linear_mom", d_calculate_structure_linear_mom);
     d_calculate_structure_rotational_mom =
         input_db->getBoolWithDefault("calculate_structure_rotational_mom", d_calculate_structure_rotational_mom);
->>>>>>> 7739d432
 
     // Printing stuff to files.
     Pointer<Database> output_db = input_db->getDatabase("PrintOutput");
@@ -900,7 +892,8 @@
     else
     {
         TBOX_ERROR(d_object_name << ":  Restart database corresponding to " << d_object_name
-                                 << " not found in restart file." << std::endl);
+                                 << " not found in restart file."
+                                 << std::endl);
     }
 
     for (int struct_no = 0; struct_no < d_no_structures; ++struct_no)
@@ -1400,7 +1393,6 @@
 ConstraintIBMethod::calculateVolumeElement()
 {
     typedef ConstraintIBKinematics::StructureParameters StructureParameters;
-    std::vector<double> vol_structures(d_no_structures, 0.0);
 
     // Initialize variables and variable contexts associated with Eulerian tracking of the Lagrangian points.
     VariableDatabase<NDIM>* var_db = VariableDatabase<NDIM>::getDatabase();
@@ -1486,7 +1478,7 @@
 
                 for (CellData<NDIM, int>::Iterator it(patch_box); it; it++)
                 {
-                    if ((*vol_cc_scratch_idx_data)(*it)) vol_structures[location_struct_handle] += patch_cell_vol;
+                    if ((*vol_cc_scratch_idx_data)(*it)) d_structure_vol[location_struct_handle] += patch_cell_vol;
 
                 } // on the same patch
                 vol_cc_scratch_idx_data->fill(0, patch_box, 0);
@@ -1495,12 +1487,7 @@
         }     // all structs
         d_l_data_manager->getLData("X", ln)->restoreArrays();
     } // all levels
-<<<<<<< HEAD
-    SAMRAI_MPI::sumReduction(&vol_structures[0], d_no_structures);
-=======
-    SAMRAI_MPI::sumReduction(&d_vol_element[0], d_no_structures);
-    d_structure_vol = d_vol_element;
->>>>>>> 7739d432
+    SAMRAI_MPI::sumReduction(&d_structure_vol[0], d_no_structures);
 
     for (int struct_no = 0; struct_no < d_no_structures; ++struct_no)
     {
@@ -1510,11 +1497,11 @@
         // If the volume element has already been set, then no need to compute it
         if (d_vol_element_is_set[struct_no])
         {
-            vol_structures[struct_no] = struct_param.getTotalNodes() * d_vol_element[struct_no];
+            d_structure_vol[struct_no] = struct_param.getTotalNodes() * d_vol_element[struct_no];
         }
         else
         {
-            d_vol_element[struct_no] = vol_structures[struct_no]/struct_param.getTotalNodes();
+            d_vol_element[struct_no] = d_structure_vol[struct_no] / struct_param.getTotalNodes();
             d_vol_element_is_set[struct_no] = true;
         }
 
@@ -2126,13 +2113,13 @@
                                     Pointer<SideVariable<NDIM, double> >(d_u_var));
     }
 
-    // Update pressure p = p + rho/dt * phi
+    // Update pressure p = p + phi/dt
     const Pointer<Variable<NDIM> > p_var = d_ib_solver->getPressureVariable();
     const Pointer<VariableContext> p_ctx = d_ib_solver->getNewContext();
     VariableDatabase<NDIM>* var_db = VariableDatabase<NDIM>::getDatabase();
     const int p_idx = var_db->mapVariableAndContextToIndex(p_var, p_ctx);
     const double dt = d_FuRMoRP_new_time - d_FuRMoRP_current_time;
-    d_hier_cc_data_ops->axpy(p_idx, d_rho_fluid / dt, d_phi_idx, p_idx);
+    d_hier_cc_data_ops->axpy(p_idx, 1.0 / dt, d_phi_idx, p_idx);
 
     // Compute div U after applying the projection operator
     if (d_do_log)
@@ -2333,9 +2320,8 @@
                         {
                             X_new[d] = d_center_of_mass_current[location_struct_handle][d] +
                                        new_shape[d][lag_idx - offset] +
-                                       dt * 0.5 *
-                                           (d_rigid_trans_vel_current[location_struct_handle][d] +
-                                            d_rigid_trans_vel_new[location_struct_handle][d]);
+                                       dt * 0.5 * (d_rigid_trans_vel_current[location_struct_handle][d] +
+                                                   d_rigid_trans_vel_new[location_struct_handle][d]);
                         }
                     }
                     else if (position_update_method == "CONSTRAINT_EXPT_POSITION")
@@ -2841,13 +2827,6 @@
     return;
 } // calculatePower
 
-<<<<<<< HEAD
-/////////////////////////////// NAMESPACE ////////////////////////////////////
-
-} // IBAMR
-
-//////////////////////////////////////////////////////////////////////////////
-=======
 void
 ConstraintIBMethod::calculateStructureMomentum()
 {
@@ -2899,7 +2878,7 @@
         SAMRAI_MPI::sumReduction(&d_structure_mom[struct_no][0], 3);
         for (int d = 0; d < NDIM; ++d)
         {
-            d_structure_mom[struct_no][d] *= d_rho_fluid * d_vol_element[struct_no];
+            d_structure_mom[struct_no][d] *= d_rho_solid[struct_no] * d_vol_element[struct_no];
         }
     }
 
@@ -2979,12 +2958,11 @@
         SAMRAI_MPI::sumReduction(&d_structure_rotational_mom[struct_no][0], 3);
         for (int d = 0; d < 3; ++d)
         {
-            d_structure_rotational_mom[struct_no][d] *= d_rho_fluid * d_vol_element[struct_no];
+            d_structure_rotational_mom[struct_no][d] *= d_rho_solid[struct_no] * d_vol_element[struct_no];
         }
     }
 
     return;
 } // calculateStructureRotationalMomentum
 
-} // namespace IBAMR
->>>>>>> 7739d432
+} // namespace IBAMR