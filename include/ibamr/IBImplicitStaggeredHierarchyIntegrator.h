// Filename: IBImplicitStaggeredHierarchyIntegrator.h
// Created on 07 Apr 2012 by Boyce Griffith
//
// Copyright (c) 2002-2014, Boyce Griffith
// All rights reserved.
//
// Redistribution and use in source and binary forms, with or without
// modification, are permitted provided that the following conditions are met:
//
//    * Redistributions of source code must retain the above copyright notice,
//      this list of conditions and the following disclaimer.
//
//    * Redistributions in binary form must reproduce the above copyright
//      notice, this list of conditions and the following disclaimer in the
//      documentation and/or other materials provided with the distribution.
//
//    * Neither the name of The University of North Carolina nor the names of
//      its contributors may be used to endorse or promote products derived from
//      this software without specific prior written permission.
//
// THIS SOFTWARE IS PROVIDED BY THE COPYRIGHT HOLDERS AND CONTRIBUTORS "AS IS"
// AND ANY EXPRESS OR IMPLIED WARRANTIES, INCLUDING, BUT NOT LIMITED TO, THE
// IMPLIED WARRANTIES OF MERCHANTABILITY AND FITNESS FOR A PARTICULAR PURPOSE
// ARE DISCLAIMED. IN NO EVENT SHALL THE COPYRIGHT HOLDER OR CONTRIBUTORS BE
// LIABLE FOR ANY DIRECT, INDIRECT, INCIDENTAL, SPECIAL, EXEMPLARY, OR
// CONSEQUENTIAL DAMAGES (INCLUDING, BUT NOT LIMITED TO, PROCUREMENT OF
// SUBSTITUTE GOODS OR SERVICES; LOSS OF USE, DATA, OR PROFITS; OR BUSINESS
// INTERRUPTION) HOWEVER CAUSED AND ON ANY THEORY OF LIABILITY, WHETHER IN
// CONTRACT, STRICT LIABILITY, OR TORT (INCLUDING NEGLIGENCE OR OTHERWISE)
// ARISING IN ANY WAY OUT OF THE USE OF THIS SOFTWARE, EVEN IF ADVISED OF THE
// POSSIBILITY OF SUCH DAMAGE.

#ifndef included_IBAMR_IBImplicitStaggeredHierarchyIntegrator
#define included_IBAMR_IBImplicitStaggeredHierarchyIntegrator

/////////////////////////////// INCLUDES /////////////////////////////////////

#include <string>

#include "IntVector.h"
#include "SAMRAIVectorReal.h"
#include "ibamr/IBHierarchyIntegrator.h"
#include "ibamr/IBImplicitStrategy.h"
#include "ibamr/StaggeredStokesFACPreconditioner.h"
#include "ibamr/StaggeredStokesIBLevelRelaxationFACOperator.h"
#include "ibamr/StaggeredStokesOperator.h"
#include "ibamr/StaggeredStokesSolver.h"
#include "petscksp.h"
#include "petscmat.h"
#include "petscpc.h"
#include "petscsnes.h"
#include "petscsys.h"
#include "petscvec.h"
#include "tbox/Pointer.h"

namespace IBAMR
{
class INSStaggeredHierarchyIntegrator;
} // namespace IBAMR
namespace SAMRAI
{
namespace hier
{
template <int DIM>
class PatchHierarchy;
} // namespace hier
namespace mesh
{
template <int DIM>
class GriddingAlgorithm;
} // namespace mesh
namespace solv
{
class PoissonSpecifications;
} // namespace solv
namespace tbox
{
class Database;
} // namespace tbox
} // namespace SAMRAI

/////////////////////////////// CLASS DEFINITION /////////////////////////////

namespace IBAMR
{
/*!
 * \brief Class IBImplicitStaggeredHierarchyIntegrator is an implementation of a
 * formally second-order accurate, nonlinearly-implicit version of the immersed
 * boundary method.
 */
class PETSC_VISIBILITY_PUBLIC IBImplicitStaggeredHierarchyIntegrator : public IBHierarchyIntegrator
{
public:
    /*!
     * The constructor for class IBImplicitStaggeredHierarchyIntegrator sets
     * some default values, reads in configuration information from input and
     * restart databases, and registers the integrator object with the restart
     * manager when requested.
     */
    IBImplicitStaggeredHierarchyIntegrator(const std::string& object_name,
                                           SAMRAI::tbox::Pointer<SAMRAI::tbox::Database> input_db,
                                           SAMRAI::tbox::Pointer<IBImplicitStrategy> ib_method_ops,
                                           SAMRAI::tbox::Pointer<INSStaggeredHierarchyIntegrator> ins_hier_integrator,
                                           bool register_for_restart = true);

    /*!
     * The destructor for class IBImplicitStaggeredHierarchyIntegrator
     * unregisters the integrator object with the restart manager when the
     * object is so registered.
     */
    ~IBImplicitStaggeredHierarchyIntegrator();

    /*!
     * Prepare to advance the data from current_time to new_time.
     */
    void preprocessIntegrateHierarchy(double current_time, double new_time, int num_cycles = 1);

    /*!
     * Synchronously advance each level in the hierarchy over the given time
     * increment.
     */
    void integrateHierarchy(double current_time, double new_time, int cycle_num = 0);

    /*!
     * Clean up data following call(s) to integrateHierarchy().
     */
    void postprocessIntegrateHierarchy(double current_time,
                                       double new_time,
                                       bool skip_synchronize_new_state_data,
                                       int num_cycles = 1);

    /*!
     * Initialize the variables, basic communications algorithms, solvers, and
     * other data structures used by this time integrator object.
     *
     * This method is called automatically by initializePatchHierarchy() prior
     * to the construction of the patch hierarchy.  It is also possible for
     * users to make an explicit call to initializeHierarchyIntegrator() prior
     * to calling initializePatchHierarchy().
     */
    void initializeHierarchyIntegrator(SAMRAI::tbox::Pointer<SAMRAI::hier::PatchHierarchy<NDIM> > hierarchy,
                                       SAMRAI::tbox::Pointer<SAMRAI::mesh::GriddingAlgorithm<NDIM> > gridding_alg);

    /*!
     * Returns the number of cycles to perform for the present time step.
     */
    int getNumberOfCycles() const;

protected:
    /*!
     * Write out specialized object state to the given database.
     */
    void putToDatabaseSpecialized(SAMRAI::tbox::Pointer<SAMRAI::tbox::Database> db);

    SAMRAI::tbox::Pointer<IBImplicitStrategy> d_ib_implicit_ops;

private:
    /*!
     * \brief Partial solver for the Stokes-IB equations.
     *
     * \note This class is designed to be used internally by class IBImplicitStaggeredHierarchyIntegrator.  It is not
     * meant to be a stand-alone solver.
     */
    class IBImplicitStaggeredStokesSolver : public IBAMR::StaggeredStokesSolver
    {
    public:
        /*!
         * \brief Class constructor.
         */
        IBImplicitStaggeredStokesSolver(const std::string& object_name,
                                        SAMRAI::tbox::Pointer<SAMRAI::tbox::Database> input_db)
            : StaggeredStokesSolver()
        {
            d_stokes_op = new StaggeredStokesOperator(object_name + "::stokes_op", false);
            SAMRAI::tbox::Pointer<StaggeredStokesIBLevelRelaxationFACOperator> fac_op =
                new StaggeredStokesIBLevelRelaxationFACOperator(object_name + "::fac_op", input_db, "stokes_ib_pc_");
            d_stokes_fac_pc =
                new StaggeredStokesFACPreconditioner(object_name + "::fac_pc", fac_op, input_db, "stokes_ib_pc_");
            return;
        }

        /*!
         * \brief Class desctructor.
         */
        ~IBImplicitStaggeredStokesSolver()
        {
            // intentionally left blank
            return;
        }

        // \{ Implementation of IBAMR::StaggeredStokesSolver class.

        void setVelocityPoissonSpecifications(const SAMRAI::solv::PoissonSpecifications& U_problem_coefs)
        {
            StaggeredStokesSolver::setVelocityPoissonSpecifications(U_problem_coefs);
            d_stokes_op->setVelocityPoissonSpecifications(U_problem_coefs);
            d_stokes_fac_pc->setVelocityPoissonSpecifications(U_problem_coefs);
            return;
        }

        void setPhysicalBcCoefs(const std::vector<SAMRAI::solv::RobinBcCoefStrategy<NDIM>*>& U_bc_coefs,
                                SAMRAI::solv::RobinBcCoefStrategy<NDIM>* P_bc_coef)
        {
            StaggeredStokesSolver::setPhysicalBcCoefs(U_bc_coefs, P_bc_coef);
            d_stokes_op->setPhysicalBcCoefs(U_bc_coefs, P_bc_coef);
            d_stokes_fac_pc->setPhysicalBcCoefs(U_bc_coefs, P_bc_coef);
            return;
        }

        void setPhysicalBoundaryHelper(SAMRAI::tbox::Pointer<StaggeredStokesPhysicalBoundaryHelper> bc_helper)
        {
            StaggeredStokesSolver::setPhysicalBoundaryHelper(bc_helper);
            d_stokes_op->setPhysicalBoundaryHelper(bc_helper);
            d_stokes_fac_pc->setPhysicalBoundaryHelper(bc_helper);
            return;
        }

        void setComponentsHaveNullspace(const bool has_velocity_nullspace, const bool has_pressure_nullspace)
        {
            StaggeredStokesSolver::setComponentsHaveNullspace(has_velocity_nullspace, has_pressure_nullspace);
            d_stokes_fac_pc->setComponentsHaveNullspace(d_has_velocity_nullspace, d_has_pressure_nullspace);
            return;
        }

        // \}

        // \{ Implementation of IBTK::GeneralSolver class.

        bool solveSystem(SAMRAI::solv::SAMRAIVectorReal<NDIM, double>& /*x*/,
                         SAMRAI::solv::SAMRAIVectorReal<NDIM, double>& /*b*/)
        {
            TBOX_ERROR("StaggeredStokesIBSolver::solveSystem(): unimplemented.\n");
            return false;
        }

        // \}

        SAMRAI::tbox::Pointer<StaggeredStokesOperator> getStaggeredStokesOperator()
        {
            return d_stokes_op;
        }

        SAMRAI::tbox::Pointer<StaggeredStokesFACPreconditioner> getStaggeredStokesFACPreconditioner()
        {
            return d_stokes_fac_pc;
        }

    private:
        IBImplicitStaggeredStokesSolver();
        IBImplicitStaggeredStokesSolver(const IBImplicitStaggeredStokesSolver& from);
        IBImplicitStaggeredStokesSolver& operator=(const IBImplicitStaggeredStokesSolver& that);

        // Operators and solvers maintained by this class.
        SAMRAI::tbox::Pointer<StaggeredStokesOperator> d_stokes_op;
        SAMRAI::tbox::Pointer<StaggeredStokesFACPreconditioner> d_stokes_fac_pc;
    };

    /*!
     * \brief Copy constructor.
     *
     * \note This constructor is not implemented and should not be used.
     *
     * \param from The value to copy to this object.
     */
    IBImplicitStaggeredHierarchyIntegrator(const IBImplicitStaggeredHierarchyIntegrator& from);

    /*!
     * \brief Assignment operator.
     *
     * \note This operator is not implemented and should not be used.
     *
     * \param that The value to assign to this object.
     *
     * \return A reference to this object.
     */
    IBImplicitStaggeredHierarchyIntegrator& operator=(const IBImplicitStaggeredHierarchyIntegrator& that);

    /*!
     * Read object state from the restart file and initialize class data
     * members.
     */
    void getFromRestart();

    /*!
     * \brief Solve for position along with fluid variables.
     */
    void integrateHierarchy_position(double current_time, double new_time, int cycle_num);

    /*!
     * \brief Solve for fluid variables only.
     */
    void integrateHierarchy_velocity(double current_time, double new_time, int cycle_num);

    /*!
     * Static function for implicit formulation.
     */
    static PetscErrorCode IBFunction_SAMRAI(SNES snes, Vec x, Vec f, void* ctx);

    /*!
     * Function for implicit formulation that solves for u,p and X.
     */
    PetscErrorCode IBFunction_position(SNES snes, Vec x, Vec f);

    /*!
     * Function for implicit formulation that solves for u and p.
     */
    PetscErrorCode IBFunction_velocity(SNES snes, Vec x, Vec f);

    /*!
     * Static function for setting up implicit formulation Jacobian.
     */
    static PetscErrorCode IBJacobianSetup_SAMRAI(SNES snes, Vec x, Mat A, Mat B, void* p_ctx);

    /*!
     * Static function for setting up implicit formulation Jacobian that solves for u, p, and X.
     */
    PetscErrorCode IBJacobianSetup_position(SNES snes, Vec x, Mat A, Mat B);

    /*!
     * Static function for setting up implicit formulation Jacobian that solves for u and p.
     */
<<<<<<< HEAD
    PetscErrorCode IBJacobianSetup_velocity(SNES snes, Vec x, Mat A, Mat B);
=======
    static PetscErrorCode compositeIBJacobianSetup_SAMRAI(SNES snes,
                                                          Vec x,
                                                          Mat A,
                                                          Mat B,
                                                          void* p_ctx);
>>>>>>> 31649ed9

    /*!
     * Static function for implicit formulation Jacobian.
     */
<<<<<<< HEAD
    static PetscErrorCode IBJacobianApply_SAMRAI(Mat A, Vec x, Vec y);
=======
    PetscErrorCode
    compositeIBJacobianSetup(SNES snes, Vec x, Mat A, Mat B);
>>>>>>> 31649ed9

    /*!
     * Function for implicit formulation Jacobian that solves for u, p, and X.
     */
    PetscErrorCode IBJacobianApply_position(Vec x, Vec y);

    /*
     * Function for implicit formulation Jacobian that solves for u and p.
     */
    PetscErrorCode IBJacobianApply_velocity(Vec x, Vec y);

    /*!
     * Static function for implicit formulation preconditioner.
     */
    static PetscErrorCode IBPCApply_SAMRAI(PC pc, Vec x, Vec y);

    /*!
     * Function for implicit formulation preconditioner that solves for u, p, and X.
     */
    PetscErrorCode IBPCApply_position(Vec x, Vec y);

    /*!
     * Function for implicit formulation preconditioner that solves for u and p.
     */
    PetscErrorCode IBPCApply_velocity(Vec x, Vec y);

    /*!
     * Static function for implicit formulation Lagrangian Schur complement.
     */
    static PetscErrorCode lagrangianSchurApply_SAMRAI(Mat A, Vec x, Vec y);

    /*!
     * Function for implicit formulation Lagrangian Schur complement.
     */
    PetscErrorCode lagrangianSchurApply(Vec x, Vec y);

    // Eulerian data for storing u and p DOFs indexing.
    std::vector<std::vector<int> > d_num_dofs_per_proc;
    int d_u_dof_index_idx, d_p_dof_index_idx;
    SAMRAI::tbox::Pointer<SAMRAI::pdat::SideVariable<NDIM, int> > d_u_dof_index_var;
    SAMRAI::tbox::Pointer<SAMRAI::pdat::CellVariable<NDIM, int> > d_p_dof_index_var;

    // Solvers and associated vectors.
    bool d_solve_for_position;
    std::string d_jac_delta_fcn;
    SAMRAI::tbox::Pointer<StaggeredStokesSolver> d_stokes_solver;
    SAMRAI::tbox::Pointer<StaggeredStokesOperator> d_stokes_op;
    KSP d_schur_solver;
    SAMRAI::tbox::Pointer<SAMRAI::solv::SAMRAIVectorReal<NDIM, double> > d_u_scratch_vec, d_f_scratch_vec;
    Vec d_X_current;
};
} // namespace IBAMR

//////////////////////////////////////////////////////////////////////////////

#endif //#ifndef included_IBAMR_IBImplicitStaggeredHierarchyIntegrator<|MERGE_RESOLUTION|>--- conflicted
+++ resolved
@@ -319,25 +319,12 @@
     /*!
      * Static function for setting up implicit formulation Jacobian that solves for u and p.
      */
-<<<<<<< HEAD
     PetscErrorCode IBJacobianSetup_velocity(SNES snes, Vec x, Mat A, Mat B);
-=======
-    static PetscErrorCode compositeIBJacobianSetup_SAMRAI(SNES snes,
-                                                          Vec x,
-                                                          Mat A,
-                                                          Mat B,
-                                                          void* p_ctx);
->>>>>>> 31649ed9
 
     /*!
      * Static function for implicit formulation Jacobian.
      */
-<<<<<<< HEAD
     static PetscErrorCode IBJacobianApply_SAMRAI(Mat A, Vec x, Vec y);
-=======
-    PetscErrorCode
-    compositeIBJacobianSetup(SNES snes, Vec x, Mat A, Mat B);
->>>>>>> 31649ed9
 
     /*!
      * Function for implicit formulation Jacobian that solves for u, p, and X.
