--- conflicted
+++ resolved
@@ -159,11 +159,7 @@
     /*!
     * Advance the positions of the Lagrangian structure using backward Euler.
     */
-<<<<<<< HEAD
-    virtual void backwardEulerStep(double current_time, double new_time);
-=======
     virtual void backwardEulerStep(double current_time, double new_time) = 0;
->>>>>>> dced7849
 
 protected:
 private:
